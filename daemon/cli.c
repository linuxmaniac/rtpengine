--- conflicted
+++ resolved
@@ -152,33 +152,33 @@
 
 #if (RE_HAS_MEASUREDELAY)
                if (!PS_ISSET(ps, RTP) && PS_ISSET(ps, RTCP)) {
-                   printlen = snprintf(replybuffer,(outbufend-replybuffer), "------ Media #%u, port %5u <> %15s:%-5hu%s, "
-                        "%llu p, %llu b, %llu e, %llu last_packet\n",
-                        md->index,
-                        (unsigned int) (ps->sfd ? ps->sfd->fd.localport : 0),
-                        smart_ntop_p_buf(&ps->endpoint.ip46), ps->endpoint.port,
-                        (!PS_ISSET(ps, RTP) && PS_ISSET(ps, RTCP)) ? " (RTCP)" : "",
-                            (unsigned long long) ps->stats.packets,
-                            (unsigned long long) ps->stats.bytes,
-                            (unsigned long long) ps->stats.errors,
-                            (unsigned long long) ps->last_packet);
+            	   printlen = snprintf(replybuffer,(outbufend-replybuffer), "------ Media #%u, port %5u <> %15s:%-5hu%s, "
+            			   ""UINT64F" p, "UINT64F" b, "UINT64F" e, "UINT64F" last_packet\n",
+						   md->index,
+						   (unsigned int) (ps->sfd ? ps->sfd->fd.localport : 0),
+						   smart_ntop_p_buf(&ps->endpoint.ip46), ps->endpoint.port,
+						   (!PS_ISSET(ps, RTP) && PS_ISSET(ps, RTCP)) ? " (RTCP)" : "",
+								   atomic64_get(&ps->stats.packets),
+								   atomic64_get(&ps->stats.bytes),
+								   atomic64_get(&ps->stats.errors),
+								   atomic64_get(&ps->last_packet));
                } else {
-               printlen = snprintf(replybuffer,(outbufend-replybuffer), "------ Media #%u, port %5u <> %15s:%-5hu%s, "
-                    "%llu p, %llu b, %llu e, %llu last_packet, %llu.%09llu delay_min, %llu.%09llu delay_avg, %llu.%09llu delay_max\n",
-                    md->index,
-                    (unsigned int) (ps->sfd ? ps->sfd->fd.localport : 0),
-                    smart_ntop_p_buf(&ps->endpoint.ip46), ps->endpoint.port,
-                    (!PS_ISSET(ps, RTP) && PS_ISSET(ps, RTCP)) ? " (RTCP)" : "",
-                        (unsigned long long) ps->stats.packets,
-                        (unsigned long long) ps->stats.bytes,
-                        (unsigned long long) ps->stats.errors,
-                        (unsigned long long) ps->last_packet,
-						(unsigned long long) ps->stats.delay_min.tv_sec,
-						(unsigned long long) ps->stats.delay_min.tv_nsec,
-						(unsigned long long) ps->stats.delay_avg.tv_sec,
-						(unsigned long long) ps->stats.delay_avg.tv_nsec,
-						(unsigned long long) ps->stats.delay_max.tv_sec,
-						(unsigned long long) ps->stats.delay_max.tv_nsec);
+            	   printlen = snprintf(replybuffer,(outbufend-replybuffer), "------ Media #%u, port %5u <> %15s:%-5hu%s, "
+            			   ""UINT64F" p, "UINT64F" b, "UINT64F" e, "UINT64F" last_packet, %llu.%09llu delay_min, %llu.%09llu delay_avg, %llu.%09llu delay_max\n",
+						   md->index,
+						   (unsigned int) (ps->sfd ? ps->sfd->fd.localport : 0),
+						   smart_ntop_p_buf(&ps->endpoint.ip46), ps->endpoint.port,
+						   (!PS_ISSET(ps, RTP) && PS_ISSET(ps, RTCP)) ? " (RTCP)" : "",
+								   atomic64_get(&ps->stats.packets),
+								   atomic64_get(&ps->stats.bytes),
+								   atomic64_get(&ps->stats.errors),
+								   atomic64_get(&ps->last_packet),
+								   (unsigned long long) ps->stats.delay_min.tv_sec,
+								   (unsigned long long) ps->stats.delay_min.tv_nsec,
+								   (unsigned long long) ps->stats.delay_avg.tv_sec,
+								   (unsigned long long) ps->stats.delay_avg.tv_nsec,
+								   (unsigned long long) ps->stats.delay_max.tv_sec,
+								   (unsigned long long) ps->stats.delay_max.tv_nsec);
                }
 #else
                printlen = snprintf(replybuffer,(outbufend-replybuffer), "------ Media #%u, port %5u <> %15s:%-5hu%s, "
@@ -187,18 +187,11 @@
                     (unsigned int) (ps->sfd ? ps->sfd->fd.localport : 0),
                     smart_ntop_p_buf(&ps->endpoint.ip46), ps->endpoint.port,
                     (!PS_ISSET(ps, RTP) && PS_ISSET(ps, RTCP)) ? " (RTCP)" : "",
-<<<<<<< HEAD
                          atomic64_get(&ps->stats.packets),
                          atomic64_get(&ps->stats.bytes),
                          atomic64_get(&ps->stats.errors),
-                        atomic64_get(&ps->last_packet));
-=======
-                        (unsigned long long) ps->stats.packets,
-                        (unsigned long long) ps->stats.bytes,
-                        (unsigned long long) ps->stats.errors,
-                        (unsigned long long) ps->last_packet);
+                         atomic64_get(&ps->last_packet));
 #endif
->>>>>>> d5db9d0f
                ADJUSTLEN(printlen,outbufend,replybuffer);
            }
        }
