--- conflicted
+++ resolved
@@ -666,7 +666,7 @@
 
 	r->consecutive_errors++;
 	if (r->consecutive_errors > r->allowed_errors) {
-		r->restore_tick = g_now.tv_sec + r->disable_time;
+		r->restore_tick = rtpe_now.tv_sec + r->disable_time;
 		ilog(LOG_WARNING, "Redis server %s disabled for %d seconds",
 				endpoint_print_buf(&r->endpoint),
 				r->disable_time);
@@ -676,7 +676,7 @@
 /* must be called with r->lock held */
 static int redis_check_conn(struct redis *r) {
 
-	if ((r->state == REDIS_STATE_DISCONNECTED) && (r->restore_tick > g_now.tv_sec)) {
+	if ((r->state == REDIS_STATE_DISCONNECTED) && (r->restore_tick > rtpe_now.tv_sec)) {
 		ilog(LOG_WARNING, "Redis server %s is disabled. Don't try RE-Establishing for %d seconds",
 				endpoint_print_buf(&r->endpoint),r->disable_time);
 		return REDIS_STATE_DISCONNECTED;
@@ -1667,19 +1667,12 @@
 
 	mutex_init(&ctx.r_m);
 	g_queue_init(&ctx.r_q);
-<<<<<<< HEAD
-	for (i = 0; i < m->conf.redis_num_threads; i++)
+	for (i = 0; i < rtpe_config.redis_num_threads; i++)
 		g_queue_push_tail(&ctx.r_q,
 				redis_new(&r->endpoint, r->db, r->auth, r->role,
 						r->no_redis_required, r->allowed_errors,
-						r->disable_time,r->cmd_timeout,
-						r->connect_timeout));
-	gtp = g_thread_pool_new(restore_thread, &ctx, m->conf.redis_num_threads, TRUE, NULL);
-=======
-	for (i = 0; i < rtpe_config.redis_num_threads; i++)
-		g_queue_push_tail(&ctx.r_q, redis_new(&r->endpoint, r->db, r->auth, r->role, r->no_redis_required));
+						r->disable_time, r->cmd_timeout, r->connect_timeout));
 	gtp = g_thread_pool_new(restore_thread, &ctx, rtpe_config.redis_num_threads, TRUE, NULL);
->>>>>>> ca78747c
 
 	for (i = 0; i < calls->elements; i++) {
 		call = calls->element[i];
