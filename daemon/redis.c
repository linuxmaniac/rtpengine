#include <stdio.h>
#include <hiredis/hiredis.h>
#include <sys/types.h>
#include <sys/time.h>
#include <unistd.h>
#include <glib.h>
#include <stdarg.h>

#include <glib.h>
#include "redis.h"
#include "compat.h"
#include "aux.h"
#include "call.h"
#include "log.h"
#include "str.h"
#include "crypto.h"
#include "dtls.h"
#include "hiredis/hiredis.h"
#include "hiredis/async.h"
#include "hiredis/adapters/libevent.h"

INLINE redisReply *redis_expect(int type, redisReply *r) {
	if (!r)
		return NULL;
	if (r->type != type) {
		freeReplyObject(r);
		return NULL;
	}
	return r;
}

#if __YCM

/* format checking in YCM editor */

INLINE void redis_pipe(struct redis *r, const char *fmt, ...)
	__attribute__((format(printf,2,3)));
INLINE redisReply *redis_get(struct redis *r, int type, const char *fmt, ...)
	__attribute__((format(printf,3,4)));
static int redisCommandNR(redisContext *r, const char *fmt, ...)
	__attribute__((format(printf,2,3)));

#define PB "%.*s"
#define STR(x) (int) (x)->len, (x)->s
#define STR_R(x) (int) (x)->len, (x)->str
#define S_LEN(s,l) (int) (l), (s)

#else

#define PB "%b"
#define STR(x) (x)->s, (size_t) (x)->len
#define STR_R(x) (x)->str, (size_t) (x)->len
#define S_LEN(s,l) (s), (size_t) (l)

#endif

static void redis_pipe(struct redis *r, const char *fmt, ...) {
	va_list ap;

	va_start(ap, fmt);
	redisvAppendCommand(r->ctx, fmt, ap);
	va_end(ap);
	r->pipeline++;
}
static redisReply *redis_get(struct redis *r, int type, const char *fmt, ...) {
	va_list ap;
	redisReply *ret;

	va_start(ap, fmt);
	ret = redis_expect(type, redisvCommand(r->ctx, fmt, ap));
	va_end(ap);

	return ret;
}
static int redisCommandNR(redisContext *r, const char *fmt, ...) {
	va_list ap;
	redisReply *ret;

	va_start(ap, fmt);
	ret = redisvCommand(r, fmt, ap);
	va_end(ap);

	if (ret)
		freeReplyObject(ret);

	return ret ? 0 : -1;
}



/* called with r->lock held */
static int redis_check_type(struct redis *r, char *key, char *suffix, char *type) {
	redisReply *rp;

	rp = redisCommand(r->ctx, "TYPE %s%s", key, suffix ? : "");
	if (!rp)
		return -1;
	if (rp->type != REDIS_REPLY_STATUS) {
		freeReplyObject(rp);
		return -1;
	}
	if (strcmp(rp->str, type) && strcmp(rp->str, "none"))
		redisCommandNR(r->ctx, "DEL %s%s", key, suffix ? : "");
	freeReplyObject(rp);
	return 0;
}




/* called with r->lock held */
static void redis_consume(struct redis *r) {
	redisReply *rp;

	while (r->pipeline) {
		if (redisGetReply(r->ctx, (void **) &rp) == REDIS_OK)
			freeReplyObject(rp);
		r->pipeline--;
	}
}




/* called with r->lock held if necessary */
static int redis_connect(struct redis *r, int wait, int role) {
	struct timeval tv;
	redisReply *rp;
	char *s;

	if (r->ctx)
		redisFree(r->ctx);
	r->ctx = NULL;

	tv.tv_sec = 1;
	tv.tv_usec = 0;
	r->ctx = redisConnectWithTimeout(r->host, r->endpoint.port, tv);

	if (!r->ctx)
		goto err;
	if (r->ctx->err)
		goto err2;

	if (redisCommandNR(r->ctx, "PING"))
		goto err2;

	if (redisCommandNR(r->ctx, "SELECT %i", r->db))
		goto err2;

	while (wait-- >= 0) {
		ilog(LOG_INFO, "Asking Redis whether it's master or slave...");
		rp = redisCommand(r->ctx, "INFO");
		if (!rp) {
			goto err2;
		}

		s = strstr(rp->str, "role:");
		if (!s) {
			goto err3;
		}

		if (!memcmp(s, "role:master", 9)) {
			if (role == MASTER_REDIS_ROLE || role == ANY_REDIS_ROLE) {
				ilog(LOG_INFO, "Connected to Redis in master mode");
				goto done;
			} else if (role == SLAVE_REDIS_ROLE) {
				ilog(LOG_INFO, "Connected to Redis in master mode, but wanted mode is slave; retrying...");
				goto next;
			}
		} else if (!memcmp(s, "role:slave", 8)) {
			if (role == SLAVE_REDIS_ROLE || role == ANY_REDIS_ROLE) {
				ilog(LOG_INFO, "Connected to Redis in slave mode");
				goto done;
			} else if (role == MASTER_REDIS_ROLE) {
				ilog(LOG_INFO, "Connected to Redis in slave mode, but wanted mode is master; retrying...");
				goto next;
			}
		} else {
			goto err3;
		}

next:
		freeReplyObject(rp);
		usleep(1000000);
	}

	goto err2;

done:
	freeReplyObject(rp);
	redis_check_type(r, "calls", NULL, "set");
	return 0;

err3:
	freeReplyObject(rp);
err2:
	if (r->ctx->err)
		rlog(LOG_ERR, "Redis error: %s", r->ctx->errstr);
	redisFree(r->ctx);
	r->ctx = NULL;
err:
	rlog(LOG_ERR, "Failed to connect to master Redis database");
	return -1;
}

int str_cut(char *str, int begin, int len) {
    int l = strlen(str);

    if (len < 0) len = l - begin;
    if (begin + len > l) len = l - begin;
    memmove(str + begin, str + begin + len, l - len + 1);

    return len;
}

static void redis_restore_call(struct redis *r, struct callmaster *m, const redisReply *id);

void onRedisNotification(redisAsyncContext *actx, void *reply, void *privdata) {

	struct callmaster *cm = privdata;
	struct redis *r = cm->conf.redis;
	struct call* c;
	str callid;

	redisReply *rr = (redisReply*)reply;

	if (reply == NULL || rr->type != REDIS_REPLY_ARRAY)
		return;

	for (int j = 0; j < rr->elements; j++) {
		rlog(LOG_INFO, "Redis-Notify: %u) %s\n", j, rr->element[j]->str);
	}

	if (rr->elements != 4)
		return;

	char *pch = strstr(rr->element[2]->str, "notifier-");
	if (pch == NULL) {
		rlog(LOG_ERROR,"Redis-Notifier: The substring 'notifier-' has not been found in the redis notification !\n");
		return;
	}

	pch += strlen("notifier-");
	str_cut(rr->element[2]->str,0,pch-rr->element[2]->str);
	rr->element[2]->len = strlen(rr->element[2]->str);
	rlog(LOG_INFO,"Redis-Notifier: Processing call with callid:%s\n",rr->element[2]->str);

	str_init(&callid,rr->element[2]->str);

	c = g_hash_table_lookup(cm->callhash, &callid);

	if (strncmp(rr->element[3]->str,"sadd",4)==0) {
		if (c) {
			rlog(LOG_INFO, "Redis-Notifier: Call already exists with this callid:%s\n", rr->element[2]->str);
			return;
		}
		redis_restore_call(r, cm, rr->element[2]);
	}

	if (strncmp(rr->element[3]->str,"del",3)==0) {
		call_destroy(c);
	}

}

void redis_notify(void *d) {
	struct callmaster *cm = d;
	struct redis *r = cm->conf.redis;

    struct event_base *base = event_base_new();

    redisAsyncContext *c = redisAsyncConnect(r->host, r->port);
    if (c->err) {
        printf("error: %s\n", c->errstr);
        return;
    }

    redisLibeventAttach(c, base);
    // redisAsyncCommand(c, onRedisNotification, d, "SUBSCRIBE testtopic");
    redisAsyncCommand(c, onRedisNotification, d, "psubscribe __key*__:notifier-*");
    event_base_dispatch(base);
}

struct redis *redis_new(const endpoint_t *ep, int db, int role) {
	struct redis *r;

	r = g_slice_alloc0(sizeof(*r));

	r->endpoint = *ep;
	sockaddr_print(&ep->address, r->host, sizeof(r->host));
	r->db = db;
	mutex_init(&r->lock);

	if (redis_connect(r, 10, role))
		goto err;

	return r;

err:
	mutex_destroy(&r->lock);
	g_slice_free1(sizeof(*r), r);
	return NULL;
}



static void redis_close(struct redis *r) {
	if (r->ctx)
		redisFree(r->ctx);
	mutex_destroy(&r->lock);
	g_slice_free1(sizeof(*r), r);
}



/* called with r->lock held if necessary */
static void redis_check_conn(struct redis *r, int role) {
	if (redisCommandNR(r->ctx, "PING") == 0)
		return;
	rlog(LOG_INFO, "Lost connection to Redis");
	if (redis_connect(r, 1, role))
		abort();
}



static void redis_delete_list(struct redis *r, const str *callid, const char *prefix, GQueue *q) {
	unsigned int i;

	for (i = 0; i < g_queue_get_length(q); i++)
		redis_pipe(r, "DEL %s-"PB"-%u", prefix, STR(callid), i);
}

/* called with r->lock held and c->master_lock held */
static void redis_delete_call(struct call *c, struct redis *r) {
<<<<<<< HEAD
	GSList *l, *n;
	GList *k;
	struct call_monologue *ml;
	struct call_media *media;
	struct stream_fd *sfd;
	struct packet_stream *ps;
	struct endpoint_map *em;
	char *mono_key, *media_key, *em_key;

	redis_pipe(r, "DEL notifier-"PB"", STR(&c->callid));
=======
>>>>>>> cb53218a
	redis_pipe(r, "SREM calls "PB"", STR(&c->callid));
	redis_pipe(r, "DEL call-"PB"", STR(&c->callid));
	redis_delete_list(r, &c->callid, "sfd", &c->stream_fds);
	redis_delete_list(r, &c->callid, "stream", &c->streams);
	redis_delete_list(r, &c->callid, "stream_sfds", &c->streams);
	redis_delete_list(r, &c->callid, "tag", &c->monologues);
	redis_delete_list(r, &c->callid, "other_tags", &c->monologues);
	redis_delete_list(r, &c->callid, "medias", &c->monologues);
	redis_delete_list(r, &c->callid, "media", &c->medias);
	redis_delete_list(r, &c->callid, "streams", &c->medias);
	redis_delete_list(r, &c->callid, "maps", &c->medias);
	redis_delete_list(r, &c->callid, "payload_types", &c->medias);
	redis_delete_list(r, &c->callid, "map", &c->endpoint_maps);
	redis_delete_list(r, &c->callid, "map_sfds", &c->endpoint_maps);

	redis_consume(r);
}




static int redis_get_hash(struct redis_hash *out, struct redis *r, const char *key, const redisReply *which,
		unsigned int id)
{
	redisReply *k, *v;
	int i;

	out->ht = g_hash_table_new(g_str_hash, g_str_equal);
	if (!out->ht)
		goto err;
	if (id == -1)
		out->rr = redis_get(r, REDIS_REPLY_ARRAY, "HGETALL %s-"PB"", key, STR_R(which));
	else
		out->rr = redis_get(r, REDIS_REPLY_ARRAY, "HGETALL %s-"PB"-%u", key, STR_R(which), id);
	if (!out->rr)
		goto err2;

	for (i = 1; i < out->rr->elements; i += 2) {
		k = out->rr->element[i - 1];
		v = out->rr->element[i];
		if (k->type != REDIS_REPLY_STRING || v->type != REDIS_REPLY_STRING)
			continue;

		if (g_hash_table_insert_check(out->ht, k->str, v) != TRUE)
			goto err3;
	}

	return 0;

err3:
	freeReplyObject(out->rr);
err2:
	g_hash_table_destroy(out->ht);
err:
	return -1;
}


static void redis_destroy_hash(struct redis_hash *rh) {
	freeReplyObject(rh->rr);
	g_hash_table_destroy(rh->ht);
}
static void redis_destroy_list(struct redis_list *rl) {
	unsigned int i;

	for (i = 0; i < rl->len; i++) {
		redis_destroy_hash(&rl->rh[i]);
	}
	free(rl->rh);
	free(rl->ptrs);
}



static int redis_hash_get_str(str *out, const struct redis_hash *h, const char *k) {
	redisReply *r;

	r = g_hash_table_lookup(h->ht, k);
	if (!r) {
		out->s = NULL;
		out->len = 0;
		return -1;
	}
	out->s = r->str;
	out->len = r->len;
	return 0;
}

/* we can do this because this happens during startup in a single thread */
static atomic64 strtoa64(const char *c, char **endp, int base) {
	u_int64_t u;
	atomic64 ret;

	u = strtoull(c, endp, base);
	atomic64_set_na(&ret, u);
	return ret;
}

define_get_int_type(time_t, time_t, strtoull);
define_get_int_type(int, int, strtol);
define_get_int_type(unsigned, unsigned int, strtol);
//define_get_int_type(u16, u_int16_t, strtol);
define_get_int_type(u64, u_int64_t, strtoull);
define_get_int_type(a64, atomic64, strtoa64);

define_get_type_format(str, str);
define_get_type_format(int, int);
//define_get_type_format(unsigned, unsigned int);
//define_get_type_format(u16, u_int16_t);
//define_get_type_format(u64, u_int64_t);
define_get_type_format(a64, atomic64);

static int redis_hash_get_c_buf_fn(unsigned char *out, size_t len, const struct redis_hash *h,
		const char *k, ...)
{
	va_list ap;
	str s;
	int ret;

	va_start(ap, k);
	ret = redis_hash_get_str_v(&s, h, k, ap);
	va_end(ap);
	if (ret)
		return -1;
	if (s.len > len)
		return -1;

	memcpy(out, s.s, s.len);

	return 0;
}

#define redis_hash_get_c_buf_f(o, h, f...) \
		redis_hash_get_c_buf_fn(o, sizeof(o), h, f)

static int redis_hash_get_bool_flag(const struct redis_hash *h, const char *k) {
	int i;

	if (redis_hash_get_int(&i, h, k))
		return 0;
	if (i)
		return -1;
	return 0;
}

static int redis_hash_get_endpoint(struct endpoint *out, const struct redis_hash *h, const char *k) {
	str s;

	if (redis_hash_get_str(&s, h, k))
		return -1;
	if (endpoint_parse_any(out, s.s))
		return -1;

	return 0;
}
static int redis_hash_get_stats(struct stats *out, const struct redis_hash *h, const char *k) {
	if (redis_hash_get_a64_f(&out->packets, h, "%s-packets", k))
		return -1;
	if (redis_hash_get_a64_f(&out->bytes, h, "%s-bytes", k))
		return -1;
	if (redis_hash_get_a64_f(&out->errors, h, "%s-errors", k))
		return -1;
	return 0;
}
static void *redis_list_get_idx_ptr(struct redis_list *list, unsigned int idx) {
	if (idx > list->len)
		return NULL;
	return list->ptrs[idx];
}
static void *redis_list_get_ptr(struct redis_list *list, struct redis_hash *rh, const char *key) {
	unsigned int idx;
	if (redis_hash_get_unsigned(&idx, rh, key))
		return NULL;
	return redis_list_get_idx_ptr(list, idx);
}
static int redis_build_list_cb(GQueue *q, struct redis *r, const char *key, const str *callid,
		unsigned int idx, struct redis_list *list,
		int (*cb)(str *, GQueue *, struct redis_list *, void *), void *ptr)
{
	redisReply *rr;
	int i;
	str s;

	rr = redis_get(r, REDIS_REPLY_ARRAY, "LRANGE %s-"PB"-%u 0 -1", key, STR(callid), idx);
	if (!rr)
		return -1;

	for (i = 0; i < rr->elements; i++) {
		if (rr->element[i]->type != REDIS_REPLY_STRING)
			return -1;
		str_init_len(&s, rr->element[i]->str, rr->element[i]->len);
		if (cb(&s, q, list, ptr))
			return -1;
	}
	return 0;
}
static int rbl_cb_simple(str *s, GQueue *q, struct redis_list *list, void *ptr) {
	int j;
	j = str_to_i(s, 0);
	g_queue_push_tail(q, redis_list_get_idx_ptr(list, (unsigned) j));
	return 0;
}
static int redis_build_list(GQueue *q, struct redis *r, const char *key, const str *callid,
		unsigned int idx, struct redis_list *list)
{
	return redis_build_list_cb(q, r, key, callid, idx, list, rbl_cb_simple, NULL);
}
static int redis_get_list_hash(struct redis_list *out, struct redis *r, const char *key, const redisReply *id,
		const struct redis_hash *rh, const char *rh_num_key)
{
	unsigned int i;

	if (redis_hash_get_unsigned(&out->len, rh, rh_num_key))
		return -1;
	out->rh = malloc(sizeof(*out->rh) * out->len);
	if (!out->rh)
		return -1;
	out->ptrs = malloc(sizeof(*out->ptrs) * out->len);
	if (!out->ptrs)
		goto err1;

	for (i = 0; i < out->len; i++) {
		if (redis_get_hash(&out->rh[i], r, key, id, i))
			goto err2;
	}

	return 0;

err2:
	free(out->ptrs);
	while (i) {
		i--;
		redis_destroy_hash(&out->rh[i]);
	}
err1:
	free(out->rh);
	return -1;
}




/* can return 1, 0 or -1 */
static int redis_hash_get_crypto_params(struct crypto_params *out, const struct redis_hash *h, const char *k) {
	str s;
	int i;

	if (redis_hash_get_str_f(&s, h, "%s-crypto_suite", k))
		return 1;
	out->crypto_suite = crypto_find_suite(&s);
	if (!out->crypto_suite)
		return -1;

	if (redis_hash_get_c_buf_f(out->master_key, h, "%s-master_key", k))
		return -1;
	if (redis_hash_get_c_buf_f(out->master_salt, h, "%s-master_salt", k))
		return -1;

	if (!redis_hash_get_str_f(&s, h, "%s-mki", k)) {
		if (s.len > 255)
			return -1;
		out->mki = malloc(s.len);
		memcpy(out->mki, s.s, s.len);
		out->mki_len = s.len;
	}

	if (!redis_hash_get_int_f(&i, h, "%s-unenc-srtp", k))
		out->session_params.unencrypted_srtp = i;
	if (!redis_hash_get_int_f(&i, h, "%s-unenc-srtcp", k))
		out->session_params.unencrypted_srtcp = i;
	if (!redis_hash_get_int_f(&i, h, "%s-unauth-srtp", k))
		out->session_params.unauthenticated_srtp = i;

	return 0;
}
static int redis_hash_get_crypto_context(struct crypto_context *out, const struct redis_hash *h) {
	int ret;

	ret = redis_hash_get_crypto_params(&out->params, h, "");
	if (ret == 1)
		return 0;
	else if (ret)
		return -1;

	if (redis_hash_get_u64(&out->last_index, h, "last_index"))
		return -1;
	redis_hash_get_unsigned(&out->ssrc, h, "ssrc");

	return 0;
}



static int redis_sfds(struct call *c, struct redis_list *sfds) {
	unsigned int i;
	str family, intf_name;
	struct redis_hash *rh;
	sockfamily_t *fam;
	struct logical_intf *lif;
	struct local_intf *loc;
	GQueue q = G_QUEUE_INIT;
	unsigned int loc_uid;
	struct stream_fd *sfd;
	socket_t *sock;
	int port;

	for (i = 0; i < sfds->len; i++) {
		rh = &sfds->rh[i];

		if (redis_hash_get_int(&port, rh, "localport"))
			return -1;
		if (redis_hash_get_str(&family, rh, "pref_family"))
			return -1;
		if (redis_hash_get_str(&intf_name, rh, "logical_intf"))
			return -1;
		if (redis_hash_get_unsigned(&loc_uid, rh, "local_intf_uid"))
			return -1;

		fam = get_socket_family_rfc(&family);
		if (!fam)
			return -1;
		lif = get_logical_interface(&intf_name, fam, 0);
		if (!lif)
			return -1;
		loc = g_queue_peek_nth(&lif->list, loc_uid);
		if (!loc)
			return -1;

		if (__get_consecutive_ports(&q, 1, port, loc->spec))
			return -1;
		sock = g_queue_pop_head(&q);
		if (!sock)
			return -1;
		sfd = stream_fd_new(sock, c, loc);
		// XXX tos
		if (redis_hash_get_crypto_context(&sfd->crypto, rh))
			return -1;

		sfds->ptrs[i] = sfd;
	}
	return 0;
}

static int redis_streams(struct call *c, struct redis_list *streams) {
	unsigned int i;
	struct redis_hash *rh;
	struct packet_stream *ps;

	for (i = 0; i < streams->len; i++) {
		rh = &streams->rh[i];

		ps = __packet_stream_new(c);
		if (!ps)
			return -1;

		atomic64_set_na(&ps->last_packet, time(NULL));
		if (redis_hash_get_unsigned((unsigned int *) &ps->ps_flags, rh, "ps_flags"))
			return -1;
		if (redis_hash_get_endpoint(&ps->endpoint, rh, "endpoint"))
			return -1;
		if (redis_hash_get_endpoint(&ps->advertised_endpoint, rh, "advertised_endpoint"))
			return -1;
		if (redis_hash_get_stats(&ps->stats, rh, "stats"))
			return -1;
		if (redis_hash_get_crypto_context(&ps->crypto, rh))
			return -1;

		streams->ptrs[i] = ps;

		PS_CLEAR(ps, KERNELIZED);
	}
	return 0;
}

static int redis_tags(struct call *c, struct redis_list *tags) {
	unsigned int i;
	struct redis_hash *rh;
	struct call_monologue *ml;
	str s;

	for (i = 0; i < tags->len; i++) {
		rh = &tags->rh[i];

		ml = __monologue_create(c);
		if (!ml)
			return -1;

		if (redis_hash_get_time_t(&ml->created, rh, "created"))
			return -1;
		if (!redis_hash_get_str(&s, rh, "tag"))
			__monologue_tag(ml, &s);
		if (!redis_hash_get_str(&s, rh, "via-branch"))
			__monologue_viabranch(ml, &s);
		redis_hash_get_time_t(&ml->deleted, rh, "deleted");

		tags->ptrs[i] = ml;
	}

	return 0;
}

static int rbl_cb_plts(str *s, GQueue *q, struct redis_list *list, void *ptr) {
	struct rtp_payload_type *pt;
	str ptype, enc, clock, parms;
	struct call_media *med = ptr;
	struct call *call = med->call;

	if (str_token(&ptype, s, '/'))
		return -1;
	if (str_token(&enc, s, '/'))
		return -1;
	if (str_token(&clock, s, '/'))
		return -1;
	parms = *s;

	// from call.c
	// XXX remove all the duplicate code
	pt = g_slice_alloc0(sizeof(*pt));
	pt->payload_type = str_to_ui(&ptype, 0);
	call_str_cpy(call, &pt->encoding, &enc);
	pt->clock_rate = str_to_ui(&clock, 0);
	call_str_cpy(call, &pt->encoding_parameters, &parms);
	g_hash_table_replace(med->rtp_payload_types, &pt->payload_type, pt);
	return 0;
}
static int redis_medias(struct redis *r, struct call *c, struct redis_list *medias) {
	unsigned int i;
	struct redis_hash *rh;
	struct call_media *med;
	str s;

	for (i = 0; i < medias->len; i++) {
		rh = &medias->rh[i];

		/* from call.c:__get_media() */
		med = uid_slice_alloc0(med, &c->medias);
		med->call = c;
		med->rtp_payload_types = g_hash_table_new_full(g_int_hash, g_int_equal, NULL,
				__payload_type_free);

		if (redis_hash_get_unsigned(&med->index, rh, "index"))
			return -1;
		if (redis_hash_get_str(&s, rh, "type"))
			return -1;
		call_str_cpy(c, &med->type, &s);

		if (redis_hash_get_str(&s, rh, "protocol"))
			return -1;
		med->protocol = transport_protocol(&s);

		if (redis_hash_get_str(&s, rh, "desired_family"))
			return -1;
		med->desired_family = get_socket_family_rfc(&s);

		if (redis_hash_get_str(&s, rh, "logical_intf")
				|| !(med->logical_intf = get_logical_interface(&s, med->desired_family, 0)))
		{
			rlog(LOG_ERR, "unable to find specified local interface");
			med->logical_intf = get_logical_interface(NULL, med->desired_family, 0);
		}

		if (redis_hash_get_unsigned(&med->sdes_in.tag, rh, "sdes_in_tag"))
			return -1;
		if (redis_hash_get_unsigned(&med->sdes_out.tag, rh, "sdes_out_tag"))
			return -1;
		if (redis_hash_get_unsigned((unsigned int *) &med->media_flags, rh,
					"media_flags"))
			return -1;
		if (redis_hash_get_crypto_params(&med->sdes_in.params, rh, "sdes_in") < 0)
			return -1;
		if (redis_hash_get_crypto_params(&med->sdes_out.params, rh, "sdes_out") < 0)
			return -1;

		redis_build_list_cb(NULL, r, "payload_types", &c->callid, i, NULL, rbl_cb_plts, med);
		/* XXX dtls */

		medias->ptrs[i] = med;
	}

	return 0;
}

static int redis_maps(struct call *c, struct redis_list *maps) {
	unsigned int i;
	struct redis_hash *rh;
	struct endpoint_map *em;
	str s, t;
	sockfamily_t *fam;

	for (i = 0; i < maps->len; i++) {
		rh = &maps->rh[i];

		/* from call.c:__get_endpoint_map() */
		em = uid_slice_alloc0(em, &c->endpoint_maps);
		g_queue_init(&em->intf_sfds);

		em->wildcard = redis_hash_get_bool_flag(rh, "wildcard");
		if (redis_hash_get_unsigned(&em->num_ports, rh, "num_ports"))
			return -1;
		if (redis_hash_get_str(&t, rh, "intf_preferred_family"))
			return -1;
		fam = get_socket_family_rfc(&t);
		if (!fam)
			return -1;
		if (redis_hash_get_str(&s, rh, "logical_intf")
				|| !(em->logical_intf = get_logical_interface(&s, fam, 0)))
		{
			rlog(LOG_ERR, "unable to find specified local interface");
			em->logical_intf = get_logical_interface(NULL, fam, 0);
		}
		if (redis_hash_get_endpoint(&em->endpoint, rh, "endpoint"))
			return -1;

		maps->ptrs[i] = em;
	}

	return 0;
}

static int redis_link_sfds(struct redis_list *sfds, struct redis_list *streams) {
	unsigned int i;
	struct stream_fd *sfd;

	for (i = 0; i < sfds->len; i++) {
		sfd = sfds->ptrs[i];

		sfd->stream = redis_list_get_ptr(streams, &sfds->rh[i], "stream");
		if (!sfd->stream)
			return -1;
	}

	return 0;
}

static int redis_link_tags(struct redis *r, struct call *c, struct redis_list *tags, struct redis_list *medias)
{
	unsigned int i;
	struct call_monologue *ml, *other_ml;
	GQueue q = G_QUEUE_INIT;
	GList *l;

	for (i = 0; i < tags->len; i++) {
		ml = tags->ptrs[i];

		ml->active_dialogue = redis_list_get_ptr(tags, &tags->rh[i], "active");

		if (redis_build_list(&q, r, "other_tags", &c->callid, i, tags))
			return -1;
		for (l = q.head; l; l = l->next) {
			other_ml = l->data;
			g_hash_table_insert(ml->other_tags, &other_ml->tag, other_ml);
		}
		g_queue_clear(&q);

		if (redis_build_list(&ml->medias, r, "medias", &c->callid, i, medias))
			return -1;
	}

	return 0;
}

static int redis_link_streams(struct redis *r, struct call *c, struct redis_list *streams,
		struct redis_list *sfds, struct redis_list *medias)
{
	unsigned int i;
	struct packet_stream *ps;

	for (i = 0; i < streams->len; i++) {
		ps = streams->ptrs[i];

		ps->media = redis_list_get_ptr(medias, &streams->rh[i], "media");
		ps->selected_sfd = redis_list_get_ptr(sfds, &streams->rh[i], "sfd");
		ps->rtp_sink = redis_list_get_ptr(streams, &streams->rh[i], "rtp_sink");
		ps->rtcp_sink = redis_list_get_ptr(streams, &streams->rh[i], "rtcp_sink");
		ps->rtcp_sibling = redis_list_get_ptr(streams, &streams->rh[i], "rtcp_sibling");

		if (redis_build_list(&ps->sfds, r, "stream_sfds", &c->callid, i, sfds))
			return -1;

		if (ps->media)
			__rtp_stats_update(ps->rtp_stats, ps->media->rtp_payload_types);
	}

	return 0;
}

static int redis_link_medias(struct redis *r, struct call *c, struct redis_list *medias,
		struct redis_list *streams, struct redis_list *maps, struct redis_list *tags)
{
	unsigned int i;
	struct call_media *med;

	for (i = 0; i < medias->len; i++) {
		med = medias->ptrs[i];

		med->monologue = redis_list_get_ptr(tags, &medias->rh[i], "tag");
		if (!med->monologue)
			return -1;
		if (redis_build_list(&med->streams, r, "streams", &c->callid, i, streams))
			return -1;
		if (redis_build_list(&med->endpoint_maps, r, "maps", &c->callid, i, maps))
			return -1;
	}
	return 0;
}

static int rbl_cb_intf_sfds(str *s, GQueue *q, struct redis_list *list, void *ptr) {
	int i;
	struct intf_list *il;
	struct endpoint_map *em;

	if (!strncmp(s->s, "loc-", 4)) {
		il = g_slice_alloc0(sizeof(*il));
		em = ptr;
		i = atoi(s->s+4);
		il->local_intf = g_queue_peek_nth((GQueue*) &em->logical_intf->list, i);
		if (!il->local_intf)
			return -1;
		g_queue_push_tail(q, il);
		return 0;
	}

	il = g_queue_peek_tail(q);
	if (!il)
		return -1;
	g_queue_push_tail(&il->list, redis_list_get_idx_ptr(list, atoi(s->s)));
	return 0;
}
static int redis_link_maps(struct redis *r, struct call *c, struct redis_list *maps,
		struct redis_list *sfds)
{
	unsigned int i;
	struct endpoint_map *em;

	for (i = 0; i < maps->len; i++) {
		em = maps->ptrs[i];

		if (redis_build_list_cb(&em->intf_sfds, r, "map_sfds", &c->callid, em->unique_id, sfds,
					rbl_cb_intf_sfds, em))
			return -1;
	}
	return 0;
}






static void redis_restore_call(struct redis *r, struct callmaster *m, const redisReply *id) {
	struct redis_hash call;
	struct redis_list tags, sfds, streams, medias, maps;
	struct call *c = NULL;
	str s;
	const char *err;
	int i;

	err = "'call' data incomplete";
	if (redis_get_hash(&call, r, "call", id, -1))
		goto err1;
	err = "'tags' incomplete";
	if (redis_get_list_hash(&tags, r, "tag", id, &call, "num_tags"))
		goto err2;
	err = "'sfds' incomplete";
	if (redis_get_list_hash(&sfds, r, "sfd", id, &call, "num_sfds"))
		goto err3;
	err = "'streams' incomplete";
	if (redis_get_list_hash(&streams, r, "stream", id, &call, "num_streams"))
		goto err4;
	err = "'medias' incomplete";
	if (redis_get_list_hash(&medias, r, "media", id, &call, "num_medias"))
		goto err5;
	err = "'maps' incomplete";
	if (redis_get_list_hash(&maps, r, "map", id, &call, "num_maps"))
		goto err7;

	str_init_len(&s, id->str, id->len);
	//s.s = id->str;
	//s.len = id->len;
	c = call_get_or_create(&s, m);
	err = "failed to create call struct";
	if (!c)
		goto err8;

	err = "missing 'created' timestamp";
	if (redis_hash_get_time_t(&c->created, &call, "created"))
		goto err6;
	err = "missing 'last signal' timestamp";
	if (redis_hash_get_time_t(&c->last_signal, &call, "last_signal"))
		goto err6;
	if (redis_hash_get_int(&i, &call, "tos"))
		c->tos = 184;
	else
		c->tos = i;
	redis_hash_get_time_t(&c->deleted, &call, "deleted");
	redis_hash_get_time_t(&c->ml_deleted, &call, "ml_deleted");
	if (!redis_hash_get_str(&s, &call, "created_from"))
		c->created_from = call_strdup(c, s.s);
	if (!redis_hash_get_str(&s, &call, "created_from_addr"))
		sockaddr_parse_any_str(&c->created_from_addr, &s);

	err = "failed to create sfds";
	if (redis_sfds(c, &sfds))
		goto err6;
	err = "failed to create streams";
	if (redis_streams(c, &streams))
		goto err6;
	err = "failed to create tags";
	if (redis_tags(c, &tags))
		goto err6;
	err = "failed to create medias";
	if (redis_medias(r, c, &medias))
		goto err6;
	err = "failed to create maps";
	if (redis_maps(c, &maps))
		goto err6;

	err = "failed to link sfds";
	if (redis_link_sfds(&sfds, &streams))
		goto err6;
	err = "failed to link streams";
	if (redis_link_streams(r, c, &streams, &sfds, &medias))
		goto err6;
	err = "failed to link tags";
	if (redis_link_tags(r, c, &tags, &medias))
		goto err6;
	err = "failed to link medias";
	if (redis_link_medias(r, c, &medias, &streams, &maps, &tags))
		goto err6;
	err = "failed to link maps";
	if (redis_link_maps(r, c, &maps, &sfds))
		goto err6;

	err = NULL;
	obj_put(c);

err6:
	rwlock_unlock_w(&c->master_lock);
err8:
	redis_destroy_list(&maps);
err7:
	redis_destroy_list(&medias);
err5:
	redis_destroy_list(&streams);
err4:
	redis_destroy_list(&sfds);
err3:
	redis_destroy_list(&tags);
err2:
	redis_destroy_hash(&call);
err1:
	log_info_clear();
	if (err) {
		rlog(LOG_WARNING, "Failed to restore call ID '%.*s' from Redis: %s", REDIS_FMT(id), err);
		if (c) {
			call_destroy(c);
			obj_put(c);
		}
		else
			redisCommandNR(r->ctx, "SREM calls "PB"", STR_R(id));
	}
}



struct thread_ctx {
	struct callmaster *m;
	GQueue r_q;
	mutex_t r_m;
};
#define RESTORE_NUM_THREADS 4

static void restore_thread(void *call_p, void *ctx_p) {
	struct thread_ctx *ctx = ctx_p;
	redisReply *call = call_p;
	struct redis *r;

	rlog(LOG_DEBUG, "Processing call ID '%.*s' from Redis", REDIS_FMT(call));

	mutex_lock(&ctx->r_m);
	r = g_queue_pop_head(&ctx->r_q);
	mutex_unlock(&ctx->r_m);

	redis_restore_call(r, ctx->m, call);

	mutex_lock(&ctx->r_m);
	g_queue_push_tail(&ctx->r_q, r);
	mutex_unlock(&ctx->r_m);
}

int redis_restore(struct callmaster *m, struct redis *r, int role) {
	redisReply *calls, *call;
	int i, ret = -1;
	GThreadPool *gtp;
	struct thread_ctx ctx;

	if (!r)
		return 0;

	log_level |= LOG_FLAG_RESTORE;

	rlog(LOG_DEBUG, "Restoring calls from Redis...");
	redis_check_conn(r, role);

	calls = redis_get(r, REDIS_REPLY_ARRAY, "SMEMBERS calls");

	if (!calls) {
		rlog(LOG_ERR, "Could not retrieve call list from Redis: %s", r->ctx->errstr);
		goto err;
	}

	ctx.m = m;
	mutex_init(&ctx.r_m);
	g_queue_init(&ctx.r_q);
	for (i = 0; i < RESTORE_NUM_THREADS; i++)
		g_queue_push_tail(&ctx.r_q, redis_new(&r->endpoint, r->db, role));
	gtp = g_thread_pool_new(restore_thread, &ctx, RESTORE_NUM_THREADS, TRUE, NULL);

	for (i = 0; i < calls->elements; i++) {
		call = calls->element[i];
		if (call->type != REDIS_REPLY_STRING)
			continue;

		g_thread_pool_push(gtp, call, NULL);
	}

	g_thread_pool_free(gtp, FALSE, TRUE);
	while ((r = g_queue_pop_head(&ctx.r_q)))
		redis_close(r);
	ret = 0;
err:
	log_level &= ~LOG_FLAG_RESTORE;
	return ret;
}




static int redis_update_crypto_params(struct redis *r, const char *pref, const str *callid,
		unsigned int unique_id,
		const char *key, const struct crypto_params *p)
{
	if (!p->crypto_suite)
		return -1;
	redis_pipe(r, "HMSET %s-"PB"-%u %s-crypto_suite %s %s-master_key "PB" %s-master_salt "PB" "
			"%s-unenc-srtp %i %s-unenc-srtcp %i %s-unauth-srtp %i",
		pref, STR(callid), unique_id,
		key, p->crypto_suite->name,
		key, S_LEN(p->master_key, sizeof(p->master_key)),
		key, S_LEN(p->master_salt, sizeof(p->master_salt)),
		key, p->session_params.unencrypted_srtp,
		key, p->session_params.unencrypted_srtcp,
		key, p->session_params.unauthenticated_srtp);
	if (p->mki)
		redis_pipe(r, "HMSET %s-"PB"-%u %s-mki "PB"",
			pref, STR(callid), unique_id,
			key,
			S_LEN(p->mki, p->mki_len));

	return 0;
}
static void redis_update_crypto_context(struct redis *r, const char *pref, const str *callid,
		unsigned int unique_id,
		const struct crypto_context *c)
{
	if (redis_update_crypto_params(r, pref, callid, unique_id, "", &c->params))
		return;
	redis_pipe(r, "HMSET %s-"PB"-%u last_index "UINT64F" ssrc %u",
		pref, STR(callid), unique_id,
		c->last_index, (unsigned) c->ssrc);
}
static void redis_update_endpoint(struct redis *r, const char *pref, const str *callid,
		unsigned int unique_id,
		const char *key, const struct endpoint *e)
{
	redis_pipe(r, "HMSET %s-"PB"-%u %s %s",
		pref, STR(callid), unique_id,
		key, endpoint_print_buf(e));
}
static void redis_update_stats(struct redis *r, const char *pref, const str *callid,
		unsigned int unique_id,
		const char *key, const struct stats *s)
{
	redis_pipe(r, "HMSET %s-"PB"-%u %s-packets "UINT64F" %s-bytes "UINT64F" %s-errors "UINT64F"",
		pref, STR(callid), unique_id,
		key, atomic64_get(&s->packets), key, atomic64_get(&s->bytes),
		key, atomic64_get(&s->errors));
}
static void redis_update_dtls_fingerprint(struct redis *r, const char *pref, const str *callid,
		unsigned int unique_id,
		const struct dtls_fingerprint *f)
{
	if (!f->hash_func)
		return;
	redis_pipe(r, "HMSET %s-"PB"-%u hash_func %s fingerprint "PB"",
		pref, STR(callid), unique_id,
		f->hash_func->name,
		S_LEN(f->digest, sizeof(f->digest)));
}



/*
 * Redis data structure:
 *
 * SET: calls %s %s %s ...
 *
 * HASH: call-$callid num_sfds %u num_streams %u num_medias %u num_tags %u num_maps %u
 * 
 * HASH: sfd-$callid-$num stream %u
 * 
 * HASH: stream-$callid-$num media %u sfd %u rtp_sink %u rtcp_sink %u rtcp_sibling %u
 * LIST: stream_sfds-$callid-$num %u %u ...
 * 
 * HASH: tag-$callid-$num
 * LIST: other_tags-$callid-$num %u %u ...
 * LIST: medias-$callid-$num %u %u ...
 * 
 * HASH: media-$callid-$num tag %u
 * LIST: streams-$callid-$num %u %u ...
 * LIST: maps-$callid-$num %u %u ...
 * 
 * HASH: map-$callid-$num
 * LIST: map_sfds-$callid-$num %u %u ...
 */

/* must be called lock-free */
<<<<<<< HEAD
void redis_update(struct call *c, struct redis *r, int role, enum call_opmode opmode) {
	GSList *l, *n;
	GList *pt_list, *pt_iter;
	GList *k, *m;
	struct call_monologue *ml;
=======
void redis_update(struct call *c, struct redis *r, int role) {
	GList *l, *n, *k, *m;
	struct call_monologue *ml, *ml2;
>>>>>>> cb53218a
	struct call_media *media;
	struct packet_stream *ps;
	struct stream_fd *sfd;
	struct intf_list *il;
	struct endpoint_map *ep;
	struct rtp_payload_type *pt;

	if (!r)
		return;

	mutex_lock(&r->lock);
	redis_check_conn(r, role);

	rwlock_lock_r(&c->master_lock);

	redis_pipe(r, "DEL notifier-"PB"", STR(&c->callid));
	redis_pipe(r, "SREM calls "PB"", STR(&c->callid));
	redis_pipe(r, "DEL call-"PB"", STR(&c->callid));
	redis_pipe(r, "HMSET call-"PB" created %llu last_signal %llu tos %i deleted %llu "
			"num_sfds %u num_streams %u num_medias %u num_tags %u "
			"num_maps %u "
			"ml_deleted %llu created_from %s created_from_addr %s",
		STR(&c->callid), (long long unsigned) c->created, (long long unsigned) c->last_signal,
		(int) c->tos, (long long unsigned) c->deleted,
		g_queue_get_length(&c->stream_fds), g_queue_get_length(&c->streams),
		g_queue_get_length(&c->medias), g_queue_get_length(&c->monologues),
		g_queue_get_length(&c->endpoint_maps),
		(long long unsigned) c->ml_deleted,
		c->created_from, sockaddr_print_buf(&c->created_from_addr));
	/* XXX DTLS cert?? */

	redis_pipe(r, "DEL sfd-"PB"-0", STR(&c->callid));

	for (l = c->stream_fds.head; l; l = l->next) {
		sfd = l->data;

		redis_pipe(r, "HMSET sfd-"PB"-%u pref_family %s localport %u logical_intf "PB" "
			"local_intf_uid %u "
			"stream %u",
			STR(&c->callid), sfd->unique_id,
			sfd->local_intf->logical->preferred_family->rfc_name,
			sfd->socket.local.port,
			STR(&sfd->local_intf->logical->name),
			sfd->local_intf->unique_id,
			sfd->stream->unique_id);
		redis_update_crypto_context(r, "sfd", &c->callid, sfd->unique_id, &sfd->crypto);
		/* XXX DTLS?? */
		redis_pipe(r, "EXPIRE sfd-"PB"-%u 86400", STR(&c->callid), sfd->unique_id);

		redis_pipe(r, "DEL sfd-"PB"-%u", STR(&c->callid), sfd->unique_id + 1);
	}

	redis_pipe(r, "DEL stream-"PB"-0 stream_sfds-"PB"-0", STR(&c->callid), STR(&c->callid));

	for (l = c->streams.head; l; l = l->next) {
		ps = l->data;

		mutex_lock(&ps->in_lock);
		mutex_lock(&ps->out_lock);

		redis_pipe(r, "HMSET stream-"PB"-%u media %u sfd %u rtp_sink %u "
			"rtcp_sink %u rtcp_sibling %u last_packet "UINT64F" "
			"ps_flags %u",
			STR(&c->callid), ps->unique_id,
			ps->media->unique_id,
			ps->selected_sfd ? ps->selected_sfd->unique_id : -1,
			ps->rtp_sink ? ps->rtp_sink->unique_id : -1,
			ps->rtcp_sink ? ps->rtcp_sink->unique_id : -1,
			ps->rtcp_sibling ? ps->rtcp_sibling->unique_id : -1,
			atomic64_get(&ps->last_packet),
			ps->ps_flags);
		redis_update_endpoint(r, "stream", &c->callid, ps->unique_id, "endpoint", &ps->endpoint);
		redis_update_endpoint(r, "stream", &c->callid, ps->unique_id, "advertised_endpoint",
				&ps->advertised_endpoint);
		redis_update_stats(r, "stream", &c->callid, ps->unique_id, "stats", &ps->stats);
		redis_update_crypto_context(r, "stream", &c->callid, ps->unique_id, &ps->crypto);
		/* XXX DTLS?? */

		for (k = ps->sfds.head; k; k = k->next) {
			sfd = k->data;
			redis_pipe(r, "RPUSH stream_sfds-"PB"-%u %u",
				STR(&c->callid), ps->unique_id,
				sfd->unique_id);
		}

		mutex_unlock(&ps->in_lock);
		mutex_unlock(&ps->out_lock);

		redis_pipe(r, "EXPIRE stream-"PB"-%u 86400", STR(&c->callid), ps->unique_id);
		redis_pipe(r, "EXPIRE stream_sfds-"PB"-%u 86400", STR(&c->callid), ps->unique_id);

		redis_pipe(r, "DEL stream-"PB"-%u stream_sfds-"PB"-%u",
				STR(&c->callid), ps->unique_id + 1,
				STR(&c->callid), ps->unique_id + 1);
	}

	redis_pipe(r, "DEL tag-"PB"-0 other_tags-"PB"-0 medias-"PB"-0",
			STR(&c->callid), STR(&c->callid), STR(&c->callid));

	for (l = c->monologues.head; l; l = l->next) {
		ml = l->data;

		redis_pipe(r, "HMSET tag-"PB"-%u created %llu active %u deleted %llu",
			STR(&c->callid), ml->unique_id,
			(long long unsigned) ml->created,
			ml->active_dialogue ? ml->active_dialogue->unique_id : -1,
			(long long unsigned) ml->deleted);
		if (ml->tag.s)
			redis_pipe(r, "HMSET tag-"PB"-%u tag "PB"",
				STR(&c->callid), ml->unique_id,
				STR(&ml->tag));
		if (ml->viabranch.s)
			redis_pipe(r, "HMSET tag-"PB"-%u via-branch "PB"",
				STR(&c->callid), ml->unique_id,
				STR(&ml->viabranch));

		k = g_hash_table_get_values(ml->other_tags);
		for (m = k; m; m = m->next) {
			ml2 = m->data;
			redis_pipe(r, "RPUSH other_tags-"PB"-%u %u",
				STR(&c->callid), ml->unique_id,
				ml2->unique_id);
		}
		g_list_free(k);

		for (k = ml->medias.head; k; k = k->next) {
			media = k->data;
			redis_pipe(r, "RPUSH medias-"PB"-%u %u",
				STR(&c->callid), ml->unique_id,
				media->unique_id);
		}

		redis_pipe(r, "EXPIRE tag-"PB"-%u 86400", STR(&c->callid), ml->unique_id);
		redis_pipe(r, "EXPIRE other_tags-"PB"-%u 86400", STR(&c->callid), ml->unique_id);
		redis_pipe(r, "EXPIRE medias-"PB"-%u 86400", STR(&c->callid), ml->unique_id);

		redis_pipe(r, "DEL tag-"PB"-%u other_tags-"PB"-%u medias-"PB"-%u",
				STR(&c->callid), ml->unique_id + 1,
				STR(&c->callid), ml->unique_id + 1,
				STR(&c->callid), ml->unique_id + 1);
	}

	redis_pipe(r, "DEL media-"PB"-0 streams-"PB"-0 maps-"PB"-0 payload_types-"PB"-0",
			STR(&c->callid), STR(&c->callid), STR(&c->callid), STR(&c->callid));

	for (l = c->medias.head; l; l = l->next) {
		media = l->data;

		redis_pipe(r, "HMSET media-"PB"-%u "
			"tag %u "
			"index %u "
			"type "PB" protocol %s desired_family %s "
			"sdes_in_tag %u sdes_out_tag %u logical_intf "PB" "
			"media_flags %u",
			STR(&c->callid), media->unique_id,
			media->monologue->unique_id,
			media->index,
			STR(&media->type), media->protocol ? media->protocol->name : "",
			media->desired_family ? media->desired_family->rfc_name : "",
			media->sdes_in.tag, media->sdes_out.tag,
			STR(&media->logical_intf->name),
			media->media_flags);
		redis_update_crypto_params(r, "media", &c->callid, media->unique_id, "sdes_in",
				&media->sdes_in.params);
		redis_update_crypto_params(r, "media", &c->callid, media->unique_id, "sdes_out",
				&media->sdes_out.params);
		redis_update_dtls_fingerprint(r, "media", &c->callid, media->unique_id, &media->fingerprint);

		for (m = media->streams.head; m; m = m->next) {
			ps = m->data;
			redis_pipe(r, "RPUSH streams-"PB"-%u %u",
				STR(&c->callid), media->unique_id,
				ps->unique_id);
		}

		for (m = media->endpoint_maps.head; m; m = m->next) {
			ep = m->data;
			redis_pipe(r, "RPUSH maps-"PB"-%u %u",
				STR(&c->callid), media->unique_id,
				ep->unique_id);
		}

		k = g_hash_table_get_values(media->rtp_payload_types);
		for (m = k; m; m = m->next) {
			pt = m->data;
			redis_pipe(r, "RPUSH payload_types-"PB"-%u %u/"PB"/%u/"PB"",
				STR(&c->callid), media->unique_id,
				pt->payload_type, STR(&pt->encoding),
				pt->clock_rate, STR(&pt->encoding_parameters));
		}
		g_list_free(k);

		redis_pipe(r, "EXPIRE media-"PB"-%u 86400", STR(&c->callid), media->unique_id);
		redis_pipe(r, "EXPIRE streams-"PB"-%u 86400", STR(&c->callid), media->unique_id);
		redis_pipe(r, "EXPIRE maps-"PB"-%u 86400", STR(&c->callid), media->unique_id);
		redis_pipe(r, "EXPIRE payload_types-"PB"-%u 86400", STR(&c->callid), media->unique_id);

		redis_pipe(r, "DEL media-"PB"-%u streams-"PB"-%u maps-"PB"-%u payload_types-"PB"-%u",
				STR(&c->callid), media->unique_id + 1,
				STR(&c->callid), media->unique_id + 1,
				STR(&c->callid), media->unique_id + 1,
				STR(&c->callid), media->unique_id + 1);
	}

	redis_pipe(r, "DEL map-"PB"-0 map_sfds-"PB"-0",
			STR(&c->callid), STR(&c->callid));

	for (l = c->endpoint_maps.head; l; l = l->next) {
		ep = l->data;

		redis_pipe(r, "HMSET map-"PB"-%u wildcard %i num_ports %u intf_preferred_family %s "
			"logical_intf "PB"",
			STR(&c->callid), ep->unique_id,
			ep->wildcard,
			ep->num_ports,
			ep->logical_intf->preferred_family->rfc_name,
			STR(&ep->logical_intf->name));
		redis_update_endpoint(r, "map", &c->callid, ep->unique_id, "endpoint", &ep->endpoint);

		for (m = ep->intf_sfds.head; m; m = m->next) {
			il = m->data;

			redis_pipe(r, "RPUSH map_sfds-"PB"-%u loc-%u",
				STR(&c->callid), ep->unique_id,
				il->local_intf->unique_id);

			for (n = il->list.head; n; n = n->next) {
				sfd = n->data;

				redis_pipe(r, "RPUSH map_sfds-"PB"-%u %u",
					STR(&c->callid), ep->unique_id,
					sfd->unique_id);
			}

		}

		redis_pipe(r, "EXPIRE map-"PB"-%u 86400", STR(&c->callid), ep->unique_id);
		redis_pipe(r, "EXPIRE map_sfds-"PB"-%u 86400", STR(&c->callid), ep->unique_id);

		redis_pipe(r, "DEL map-"PB"-%u map_sfds-"PB"-%u",
				STR(&c->callid), ep->unique_id + 1,
				STR(&c->callid), ep->unique_id + 1);
	}

	redis_pipe(r, "EXPIRE call-"PB" 86400", STR(&c->callid));
	redis_pipe(r, "SADD calls "PB"", STR(&c->callid));
	if (opmode==OP_ANSWER) {
		redis_pipe(r, "SADD notifier-"PB" "PB"", STR(&c->callid), STR(&c->callid));
	}

	redis_consume(r);
	mutex_unlock(&r->lock);
	rwlock_unlock_r(&c->master_lock);
}





/* must be called lock-free */
void redis_delete(struct call *c, struct redis *r, int role) {
	if (!r)
		return;

	mutex_lock(&r->lock);
	redis_check_conn(r, role);
	rwlock_lock_r(&c->master_lock);

	redis_delete_call(c, r);

	rwlock_unlock_r(&c->master_lock);
	mutex_unlock(&r->lock);
}





void redis_wipe(struct redis *r, int role) {
	if (!r)
		return;

	mutex_lock(&r->lock);
	redis_check_conn(r, role);
	redisCommandNR(r->ctx, "DEL calls");
	mutex_unlock(&r->lock);
}<|MERGE_RESOLUTION|>--- conflicted
+++ resolved
@@ -269,7 +269,7 @@
 
     struct event_base *base = event_base_new();
 
-    redisAsyncContext *c = redisAsyncConnect(r->host, r->port);
+    redisAsyncContext *c = redisAsyncConnect(r->host, r->endpoint.port);
     if (c->err) {
         printf("error: %s\n", c->errstr);
         return;
@@ -333,19 +333,7 @@
 
 /* called with r->lock held and c->master_lock held */
 static void redis_delete_call(struct call *c, struct redis *r) {
-<<<<<<< HEAD
-	GSList *l, *n;
-	GList *k;
-	struct call_monologue *ml;
-	struct call_media *media;
-	struct stream_fd *sfd;
-	struct packet_stream *ps;
-	struct endpoint_map *em;
-	char *mono_key, *media_key, *em_key;
-
 	redis_pipe(r, "DEL notifier-"PB"", STR(&c->callid));
-=======
->>>>>>> cb53218a
 	redis_pipe(r, "SREM calls "PB"", STR(&c->callid));
 	redis_pipe(r, "DEL call-"PB"", STR(&c->callid));
 	redis_delete_list(r, &c->callid, "sfd", &c->stream_fds);
@@ -1273,17 +1261,11 @@
  */
 
 /* must be called lock-free */
-<<<<<<< HEAD
+
 void redis_update(struct call *c, struct redis *r, int role, enum call_opmode opmode) {
-	GSList *l, *n;
-	GList *pt_list, *pt_iter;
-	GList *k, *m;
-	struct call_monologue *ml;
-=======
-void redis_update(struct call *c, struct redis *r, int role) {
 	GList *l, *n, *k, *m;
 	struct call_monologue *ml, *ml2;
->>>>>>> cb53218a
+
 	struct call_media *media;
 	struct packet_stream *ps;
 	struct stream_fd *sfd;
