--- conflicted
+++ resolved
@@ -16,19 +16,16 @@
 #include "str.h"
 #include "crypto.h"
 #include "dtls.h"
-<<<<<<< HEAD
 #include "hiredis/hiredis.h"
 #include "hiredis/async.h"
 #include "hiredis/adapters/libevent.h"
 #include "event2/thread.h"
-=======
 #include "log_funcs.h"
 
 
 
 
 
->>>>>>> 0206f09b
 
 INLINE redisReply *redis_expect(int type, redisReply *r) {
 	if (!r)
