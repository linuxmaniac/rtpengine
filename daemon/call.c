#include "call.h"

#include <stdio.h>
#include <unistd.h>
#include <glib.h>
#include <stdlib.h>
#include <pcre.h>
#include <sys/socket.h>
#include <netinet/in.h>
#include <arpa/inet.h>
#include <assert.h>
#include <errno.h>
#include <stdlib.h>
#include <time.h>
#include <xmlrpc_client.h>
#include <sys/wait.h>
#include <time.h>
#include <sys/time.h>

#include "poller.h"
#include "aux.h"
#include "log.h"
#include "kernel.h"
#include "control_tcp.h"
#include "streambuf.h"
#include "redis.h"
#include "xt_RTPENGINE.h"
#include "bencode.h"
#include "sdp.h"
#include "str.h"
#include "stun.h"
#include "rtcp.h"
#include "rtp.h"
#include "call_interfaces.h"
#include "rtpengine_config.h"



#ifndef PORT_RANDOM_MIN
#define PORT_RANDOM_MIN 6
#define PORT_RANDOM_MAX 20
#endif

#ifndef MAX_RECV_ITERS
#define MAX_RECV_ITERS 50
#endif





typedef int (*rewrite_func)(str *, struct packet_stream *);

/* also serves as array index for callstream->peers[] */
struct iterator_helper {
	GSList			*del_timeout;
	GSList			*del_scheduled;
	struct stream_fd	*ports[0x10000];
};
struct xmlrpc_helper {
	enum xmlrpc_format fmt;
	GStringChunk		*c;
	GSList			*tags_urls;
};

struct streamhandler_io {
	rewrite_func	rtp;
	rewrite_func	rtcp;
	int		(*kernel)(struct rtpengine_srtp *, struct packet_stream *);
};
struct streamhandler {
	const struct streamhandler_io	*in;
	const struct streamhandler_io	*out;
};

const struct transport_protocol transport_protocols[] = {
	[PROTO_RTP_AVP] = {
		.index		= PROTO_RTP_AVP,
		.name		= "RTP/AVP",
		.srtp		= 0,
		.avpf		= 0,
	},
	[PROTO_RTP_SAVP] = {
		.index		= PROTO_RTP_SAVP,
		.name		= "RTP/SAVP",
		.srtp		= 1,
		.avpf		= 0,
	},
	[PROTO_RTP_AVPF] = {
		.index		= PROTO_RTP_AVPF,
		.name		= "RTP/AVPF",
		.srtp		= 0,
		.avpf		= 1,
	},
	[PROTO_RTP_SAVPF] = {
		.index		= PROTO_RTP_SAVPF,
		.name		= "RTP/SAVPF",
		.srtp		= 1,
		.avpf		= 1,
	},
	[PROTO_UDP_TLS_RTP_SAVP] = {
		.index		= PROTO_UDP_TLS_RTP_SAVP,
		.name		= "UDP/TLS/RTP/SAVP",
		.srtp		= 1,
		.avpf		= 0,
	},
	[PROTO_UDP_TLS_RTP_SAVPF] = {
		.index		= PROTO_UDP_TLS_RTP_SAVPF,
		.name		= "UDP/TLS/RTP/SAVPF",
		.srtp		= 1,
		.avpf		= 1,
	},
	[PROTO_UDPTL] = {
		.index		= PROTO_UDPTL,
		.name		= "udptl",
		.srtp		= 0,
		.avpf		= 0,
	},
};
const int num_transport_protocols = G_N_ELEMENTS(transport_protocols);

const char * get_term_reason_text(char *buf, enum termination_reason t) {
	if (t==TIMEOUT) { buf = "TIMEOUT"; return buf; }
	if (t==REGULAR) { buf = "REGULAR"; return buf; }
	if (t==FORCED) { buf = "FORCED"; return buf; }
	if (t==SILENT_TIMEOUT) { buf = "SILENT_TIMEOUT"; return buf; }

	buf = "UNKNOWN";
	return buf;
}

const char * get_tag_type_text(char *buf, enum tag_type t) {
	if (t==FROM_TAG) { buf = "FROM_TAG"; return buf; }
	if (t==TO_TAG) { buf = "TO_TAG"; return buf; }

	buf = "UNKNOWN";
	return buf;
}

static void determine_handler(struct packet_stream *in, const struct packet_stream *out);

static int __k_null(struct rtpengine_srtp *s, struct packet_stream *);
static int __k_srtp_encrypt(struct rtpengine_srtp *s, struct packet_stream *);
static int __k_srtp_decrypt(struct rtpengine_srtp *s, struct packet_stream *);

static int call_avp2savp_rtp(str *s, struct packet_stream *);
static int call_savp2avp_rtp(str *s, struct packet_stream *);
static int call_avp2savp_rtcp(str *s, struct packet_stream *);
static int call_savp2avp_rtcp(str *s, struct packet_stream *);
static int call_avpf2avp_rtcp(str *s, struct packet_stream *);
//static int call_avpf2savp_rtcp(str *s, struct packet_stream *);
static int call_savpf2avp_rtcp(str *s, struct packet_stream *);
//static int call_savpf2savp_rtcp(str *s, struct packet_stream *);


/* ********** */

static const struct streamhandler_io __shio_noop = {
	.kernel		= __k_null,
};
static const struct streamhandler_io __shio_decrypt = {
	.kernel		= __k_srtp_decrypt,
	.rtp		= call_savp2avp_rtp,
	.rtcp		= call_savp2avp_rtcp,
};
static const struct streamhandler_io __shio_encrypt = {
	.kernel		= __k_srtp_encrypt,
	.rtp		= call_avp2savp_rtp,
	.rtcp		= call_avp2savp_rtcp,
};
static const struct streamhandler_io __shio_avpf_strip = {
	.kernel		= __k_null,
	.rtcp		= call_avpf2avp_rtcp,
};
static const struct streamhandler_io __shio_decrypt_avpf_strip = {
	.kernel		= __k_srtp_decrypt,
	.rtp		= call_savp2avp_rtp,
	.rtcp		= call_savpf2avp_rtcp,
};

/* ********** */

static const struct streamhandler __sh_noop = {
	.in		= &__shio_noop,
	.out		= &__shio_noop,
};
static const struct streamhandler __sh_savp2avp = {
	.in		= &__shio_decrypt,
	.out		= &__shio_noop,
};
static const struct streamhandler __sh_avp2savp = {
	.in		= &__shio_noop,
	.out		= &__shio_encrypt,
};
static const struct streamhandler __sh_avpf2avp = {
	.in		= &__shio_avpf_strip,
	.out		= &__shio_noop,
};
static const struct streamhandler __sh_avpf2savp = {
	.in		= &__shio_avpf_strip,
	.out		= &__shio_encrypt,
};
static const struct streamhandler __sh_savpf2avp = {
	.in		= &__shio_decrypt_avpf_strip,
	.out		= &__shio_noop,
};
static const struct streamhandler __sh_savp2savp = {
	.in		= &__shio_decrypt,
	.out		= &__shio_encrypt,
};
static const struct streamhandler __sh_savpf2savp = {
	.in		= &__shio_decrypt_avpf_strip,
	.out		= &__shio_encrypt,
};

/* ********** */

static const struct streamhandler *__sh_matrix_in_rtp_avp[] = {
	[PROTO_RTP_AVP]			= &__sh_noop,
	[PROTO_RTP_AVPF]		= &__sh_noop,
	[PROTO_RTP_SAVP]		= &__sh_avp2savp,
	[PROTO_RTP_SAVPF]		= &__sh_avp2savp,
	[PROTO_UDP_TLS_RTP_SAVP]	= &__sh_avp2savp,
	[PROTO_UDP_TLS_RTP_SAVPF]	= &__sh_avp2savp,
	[PROTO_UDPTL]			= &__sh_noop,
};
static const struct streamhandler *__sh_matrix_in_rtp_avpf[] = {
	[PROTO_RTP_AVP]			= &__sh_avpf2avp,
	[PROTO_RTP_AVPF]		= &__sh_noop,
	[PROTO_RTP_SAVP]		= &__sh_avpf2savp,
	[PROTO_RTP_SAVPF]		= &__sh_avp2savp,
	[PROTO_UDP_TLS_RTP_SAVP]	= &__sh_avpf2savp,
	[PROTO_UDP_TLS_RTP_SAVPF]	= &__sh_avp2savp,
	[PROTO_UDPTL]			= &__sh_noop,
};
static const struct streamhandler *__sh_matrix_in_rtp_savp[] = {
	[PROTO_RTP_AVP]			= &__sh_savp2avp,
	[PROTO_RTP_AVPF]		= &__sh_savp2avp,
	[PROTO_RTP_SAVP]		= &__sh_noop,
	[PROTO_RTP_SAVPF]		= &__sh_noop,
	[PROTO_UDP_TLS_RTP_SAVP]	= &__sh_noop,
	[PROTO_UDP_TLS_RTP_SAVPF]	= &__sh_noop,
	[PROTO_UDPTL]			= &__sh_noop,
};
static const struct streamhandler *__sh_matrix_in_rtp_savpf[] = {
	[PROTO_RTP_AVP]			= &__sh_savpf2avp,
	[PROTO_RTP_AVPF]		= &__sh_savp2avp,
	[PROTO_RTP_SAVP]		= &__sh_savpf2savp,
	[PROTO_RTP_SAVPF]		= &__sh_noop,
	[PROTO_UDP_TLS_RTP_SAVP]	= &__sh_savpf2savp,
	[PROTO_UDP_TLS_RTP_SAVPF]	= &__sh_noop,
	[PROTO_UDPTL]			= &__sh_noop,
};
static const struct streamhandler *__sh_matrix_in_rtp_savp_dtls[] = {
	[PROTO_RTP_AVP]			= &__sh_savp2avp,
	[PROTO_RTP_AVPF]		= &__sh_savp2avp,
	[PROTO_RTP_SAVP]		= &__sh_savp2savp,
	[PROTO_RTP_SAVPF]		= &__sh_savp2savp,
	[PROTO_UDP_TLS_RTP_SAVP]	= &__sh_savp2savp,
	[PROTO_UDP_TLS_RTP_SAVPF]	= &__sh_savp2savp,
	[PROTO_UDPTL]			= &__sh_noop,
};
static const struct streamhandler *__sh_matrix_in_rtp_savpf_dtls[] = {
	[PROTO_RTP_AVP]			= &__sh_savpf2avp,
	[PROTO_RTP_AVPF]		= &__sh_savp2avp,
	[PROTO_RTP_SAVP]		= &__sh_savpf2savp,
	[PROTO_RTP_SAVPF]		= &__sh_savp2savp,
	[PROTO_UDP_TLS_RTP_SAVP]	= &__sh_savpf2savp,
	[PROTO_UDP_TLS_RTP_SAVPF]	= &__sh_savp2savp,
	[PROTO_UDPTL]			= &__sh_noop,
};
static const struct streamhandler *__sh_matrix_noop[] = {
	[PROTO_RTP_AVP]			= &__sh_noop,
	[PROTO_RTP_AVPF]		= &__sh_noop,
	[PROTO_RTP_SAVP]		= &__sh_noop,
	[PROTO_RTP_SAVPF]		= &__sh_noop,
	[PROTO_UDP_TLS_RTP_SAVP]	= &__sh_noop,
	[PROTO_UDP_TLS_RTP_SAVPF]	= &__sh_noop,
	[PROTO_UDPTL]			= &__sh_noop,
};

/* ********** */

static const struct streamhandler **__sh_matrix[] = {
	[PROTO_RTP_AVP]			= __sh_matrix_in_rtp_avp,
	[PROTO_RTP_AVPF]		= __sh_matrix_in_rtp_avpf,
	[PROTO_RTP_SAVP]		= __sh_matrix_in_rtp_savp,
	[PROTO_RTP_SAVPF]		= __sh_matrix_in_rtp_savpf,
	[PROTO_UDP_TLS_RTP_SAVP]	= __sh_matrix_in_rtp_savp,
	[PROTO_UDP_TLS_RTP_SAVPF]	= __sh_matrix_in_rtp_savpf,
	[PROTO_UDPTL]			= __sh_matrix_noop,
};
/* special case for DTLS as we can't pass through SRTP<>SRTP */
static const struct streamhandler **__sh_matrix_dtls[] = {
	[PROTO_RTP_AVP]			= __sh_matrix_in_rtp_avp,
	[PROTO_RTP_AVPF]		= __sh_matrix_in_rtp_avpf,
	[PROTO_RTP_SAVP]		= __sh_matrix_in_rtp_savp_dtls,
	[PROTO_RTP_SAVPF]		= __sh_matrix_in_rtp_savpf_dtls,
	[PROTO_UDP_TLS_RTP_SAVP]	= __sh_matrix_in_rtp_savp_dtls,
	[PROTO_UDP_TLS_RTP_SAVPF]	= __sh_matrix_in_rtp_savpf_dtls,
	[PROTO_UDPTL]			= __sh_matrix_noop,
};

/* ********** */

static const struct rtpengine_srtp __res_null = {
	.cipher			= REC_NULL,
	.hmac			= REH_NULL,
};






static void unkernelize(struct packet_stream *);
static void __stream_unkernelize(struct packet_stream *ps);
static void stream_unkernelize(struct packet_stream *ps);
static void __monologue_destroy(struct call_monologue *monologue);
static struct interface_address *get_interface_address(struct local_interface *lif, int family);
static const GQueue *get_interface_addresses(struct local_interface *lif, int family);




/* called lock-free */
static void stream_fd_closed(int fd, void *p, uintptr_t u) {
	struct stream_fd *sfd = p;
	struct call *c;
	int i;
	socklen_t j;

	assert(sfd->fd.fd == fd);
	c = sfd->call;
	if (!c)
		return;

	j = sizeof(i);
	getsockopt(fd, SOL_SOCKET, SO_ERROR, &i, &j);
	ilog(LOG_WARNING, "Read error on media socket: %i (%s) -- closing call", i, strerror(i));

	call_destroy(c);
}




INLINE void __re_address_translate(struct re_address *o, const struct endpoint *ep) {
	o->family = family_from_address(&ep->ip46);
	if (o->family == AF_INET)
		o->u.ipv4 = in6_to_4(&ep->ip46);
	else
		memcpy(o->u.ipv6, &ep->ip46, sizeof(o->u.ipv6));
	o->port = ep->port;
}

/* called with in_lock held */
void kernelize(struct packet_stream *stream) {
	struct rtpengine_target_info reti;
	struct call *call = stream->call;
	struct callmaster *cm = call->callmaster;
	struct packet_stream *sink = NULL;
	struct interface_address *ifa;

	if (PS_ISSET(stream, KERNELIZED))
		return;
	if (cm->conf.kernelid < 0)
		goto no_kernel;
	if (cm->conf.kernelfd < 0)
		goto no_kernel_warn;
	if (!PS_ISSET(stream, RTP))
		goto no_kernel;
	if (!stream->sfd)
		goto no_kernel;

	ilog(LOG_INFO, "Kernelizing media stream");

	sink = packet_stream_sink(stream);
	if (!sink) {
		ilog(LOG_WARNING, "Attempt to kernelize stream without sink");
		goto no_kernel;
	}

	determine_handler(stream, sink);

	if (is_addr_unspecified(&sink->advertised_endpoint.ip46)
			|| !sink->advertised_endpoint.port)
		goto no_kernel;
	if (!stream->handler->in->kernel
			|| !stream->handler->out->kernel)
		goto no_kernel_warn;

	ZERO(reti);

	if (PS_ISSET(stream, STRICT_SOURCE) || PS_ISSET(stream, MEDIA_HANDOVER)) {
		mutex_lock(&stream->out_lock);
		__re_address_translate(&reti.expected_src, &stream->endpoint);
		mutex_unlock(&stream->out_lock);
		if (PS_ISSET(stream, STRICT_SOURCE))
			reti.src_mismatch = MSM_DROP;
		else if (PS_ISSET(stream, MEDIA_HANDOVER))
			reti.src_mismatch = MSM_PROPAGATE;
	}

	mutex_lock(&sink->out_lock);

	reti.target_port = stream->sfd->fd.localport;
	reti.tos = call->tos;
	reti.rtcp_mux = MEDIA_ISSET(stream->media, RTCP_MUX);
	reti.dtls = MEDIA_ISSET(stream->media, DTLS);
	reti.stun = PS_ISSET(stream, STUN);

	__re_address_translate(&reti.dst_addr, &sink->endpoint);

	reti.src_addr.family = reti.dst_addr.family;
	reti.src_addr.port = sink->sfd->fd.localport;

	ifa = g_atomic_pointer_get(&sink->media->local_address);
	if (reti.src_addr.family == AF_INET)
		reti.src_addr.u.ipv4 = in6_to_4(&ifa->addr);
	else
		memcpy(reti.src_addr.u.ipv6, &ifa->addr, sizeof(reti.src_addr.u.ipv6));

	stream->handler->in->kernel(&reti.decrypt, stream);
	stream->handler->out->kernel(&reti.encrypt, sink);

	mutex_unlock(&sink->out_lock);

	if (!reti.encrypt.cipher || !reti.encrypt.hmac)
		goto no_kernel_warn;
	if (!reti.decrypt.cipher || !reti.decrypt.hmac)
		goto no_kernel_warn;

	ZERO(stream->kernel_stats);

	kernel_add_stream(cm->conf.kernelfd, &reti, 0);
	PS_SET(stream, KERNELIZED);

	return;

no_kernel_warn:
	ilog(LOG_WARNING, "No support for kernel packet forwarding available");
no_kernel:
	PS_SET(stream, KERNELIZED);
	PS_SET(stream, NO_KERNEL_SUPPORT);
}




/* returns: 0 = not a muxed stream, 1 = muxed, RTP, 2 = muxed, RTCP */
static int rtcp_demux(str *s, struct call_media *media) {
	if (!MEDIA_ISSET(media, RTCP_MUX))
		return 0;
	return rtcp_demux_is_rtcp(s) ? 2 : 1;
}

static int call_avpf2avp_rtcp(str *s, struct packet_stream *stream) {
	return rtcp_avpf2avp(s);
}
static int call_avp2savp_rtp(str *s, struct packet_stream *stream) {
	return rtp_avp2savp(s, &stream->crypto);
}
static int call_avp2savp_rtcp(str *s, struct packet_stream *stream) {
	return rtcp_avp2savp(s, &stream->crypto);
}
static int call_savp2avp_rtp(str *s, struct packet_stream *stream) {
	return rtp_savp2avp(s, &stream->sfd->crypto);
}
static int call_savp2avp_rtcp(str *s, struct packet_stream *stream) {
	return rtcp_savp2avp(s, &stream->sfd->crypto);
}
static int call_savpf2avp_rtcp(str *s, struct packet_stream *stream) {
	int ret;
	ret = rtcp_savp2avp(s, &stream->sfd->crypto);
	if (ret < 0)
		return ret;
	return rtcp_avpf2avp(s);
}


static int __k_null(struct rtpengine_srtp *s, struct packet_stream *stream) {
	*s = __res_null;
	return 0;
}
static int __k_srtp_crypt(struct rtpengine_srtp *s, struct crypto_context *c) {
	if (!c->params.crypto_suite)
		return -1;

	*s = (struct rtpengine_srtp) {
		.cipher		= c->params.crypto_suite->kernel_cipher,
		.hmac		= c->params.crypto_suite->kernel_hmac,
		.mki_len	= c->params.mki_len,
		.last_index	= c->last_index,
		.auth_tag_len	= c->params.crypto_suite->srtp_auth_tag,
	};
	if (c->params.mki_len)
		memcpy(s->mki, c->params.mki, c->params.mki_len);
	memcpy(s->master_key, c->params.master_key, c->params.crypto_suite->master_key_len);
	memcpy(s->master_salt, c->params.master_salt, c->params.crypto_suite->master_salt_len);
	return 0;
}
static int __k_srtp_encrypt(struct rtpengine_srtp *s, struct packet_stream *stream) {
	return __k_srtp_crypt(s, &stream->crypto);
}
static int __k_srtp_decrypt(struct rtpengine_srtp *s, struct packet_stream *stream) {
	return __k_srtp_crypt(s, &stream->sfd->crypto);
}

/* must be called with call->master_lock held in R, and in->in_lock held */
static void determine_handler(struct packet_stream *in, const struct packet_stream *out) {
	const struct streamhandler **sh_pp, *sh;
	const struct streamhandler ***matrix;

	if (PS_ISSET(in, HAS_HANDLER))
		return;
	if (MEDIA_ISSET(in->media, PASSTHRU))
		goto noop;

	if (!in->media->protocol)
		goto err;
	if (!out->media->protocol)
		goto err;

	matrix = __sh_matrix;
	if (MEDIA_ISSET(in->media, DTLS) || MEDIA_ISSET(out->media, DTLS))
		matrix = __sh_matrix_dtls;

	sh_pp = matrix[in->media->protocol->index];
	if (!sh_pp)
		goto err;
	sh = sh_pp[out->media->protocol->index];
	if (!sh)
		goto err;
	in->handler = sh;

done:
	PS_SET(in, HAS_HANDLER);
	return;

err:
	ilog(LOG_WARNING, "Unknown transport protocol encountered");
noop:
	in->handler = &__sh_noop;
	goto done;
}

void stream_msg_mh_src(struct packet_stream *ps, struct msghdr *mh) {
	struct cmsghdr *ch;
	struct in_pktinfo *pi;
	struct in6_pktinfo *pi6;
	struct sockaddr_in6 *sin6;
	struct interface_address *ifa;


	sin6 = mh->msg_name;
	ifa = g_atomic_pointer_get(&ps->media->local_address);

	ch = CMSG_FIRSTHDR(mh);
	ZERO(*ch);

	if (IN6_IS_ADDR_V4MAPPED(&sin6->sin6_addr)) {
		ch->cmsg_len = CMSG_LEN(sizeof(*pi));
		ch->cmsg_level = IPPROTO_IP;
		ch->cmsg_type = IP_PKTINFO;

		pi = (void *) CMSG_DATA(ch);
		ZERO(*pi);
		pi->ipi_spec_dst.s_addr = in6_to_4(&ifa->addr);

		mh->msg_controllen = CMSG_SPACE(sizeof(*pi));
	}
	else {
		ch->cmsg_len = CMSG_LEN(sizeof(*pi6));
		ch->cmsg_level = IPPROTO_IPV6;
		ch->cmsg_type = IPV6_PKTINFO;

		pi6 = (void *) CMSG_DATA(ch);
		ZERO(*pi6);
		pi6->ipi6_addr = ifa->addr;

		mh->msg_controllen = CMSG_SPACE(sizeof(*pi6));
	}
}

/* called lock-free */
static int stream_packet(struct stream_fd *sfd, str *s, struct sockaddr_in6 *fsin, struct in6_addr *dst) {
	struct packet_stream *stream,
			     *sink = NULL,
			     *in_srtp, *out_srtp;
	struct call_media *media;
	int ret = 0, update = 0, stun_ret = 0, handler_ret = 0, muxed_rtcp = 0, rtcp = 0,
	    unk = 0;
	int i;
	struct sockaddr_in6 sin6;
	struct msghdr mh;
	struct iovec iov;
	unsigned char buf[256];
	struct call *call;
	struct callmaster *cm;
	/*unsigned char cc;*/
	char *addr;
	struct endpoint endpoint;
	rewrite_func rwf_in, rwf_out;
	struct interface_address *loc_addr;

	call = sfd->call;
	cm = call->callmaster;
	addr = smart_ntop_port_buf(fsin);

	rwlock_lock_r(&call->master_lock);

	stream = sfd->stream;
	if (!stream)
		goto unlock_out;

	mutex_lock(&stream->in_lock);

	media = stream->media;

	if (!stream->sfd)
		goto done;

	if (MEDIA_ISSET(media, DTLS) && is_dtls(s)) {
		ret = dtls(stream, s, fsin);
		if (!ret)
			goto done;
	}

	if (PS_ISSET(stream, STUN) && is_stun(s)) {
		stun_ret = stun(s, stream, fsin);
		if (!stun_ret)
			goto done;
		if (stun_ret == 1) {
			ilog(LOG_INFO, "STUN: using this candidate");
			goto use_cand;
		}
		else /* not an stun packet */
			stun_ret = 0;
	}

#if RTP_LOOP_PROTECT
	for (i = 0; i < RTP_LOOP_PACKETS; i++) {
		if (stream->lp_buf[i].len != s->len)
			continue;
		if (memcmp(stream->lp_buf[i].buf, s->s, MIN(s->len, RTP_LOOP_PROTECT)))
			continue;

		__C_DBG("packet dupe");
		if (stream->lp_count >= RTP_LOOP_MAX_COUNT) {
			ilog(LOG_WARNING, "More than %d duplicate packets detected, dropping packet "
					"to avoid potential loop", RTP_LOOP_MAX_COUNT);
			goto done;
		}

		stream->lp_count++;
		goto loop_ok;
	}

	/* not a dupe */
	stream->lp_count = 0;
	stream->lp_buf[stream->lp_idx].len = s->len;
	memcpy(stream->lp_buf[stream->lp_idx].buf, s->s, MIN(s->len, RTP_LOOP_PROTECT));
	stream->lp_idx = (stream->lp_idx + 1) % RTP_LOOP_PACKETS;
loop_ok:
#endif

	mutex_unlock(&stream->in_lock);

	in_srtp = stream;
	sink = stream->rtp_sink;
	if (!sink && PS_ISSET(stream, RTCP)) {
		sink = stream->rtcp_sink;
		rtcp = 1;
	}
	else if (stream->rtcp_sink) {
		muxed_rtcp = rtcp_demux(s, media);
		if (muxed_rtcp == 2) {
			sink = stream->rtcp_sink;
			rtcp = 1;
			in_srtp = stream->rtcp_sibling;
		}
	}
	out_srtp = sink;
	if (rtcp && sink && sink->rtcp_sibling)
		out_srtp = sink->rtcp_sibling;

	if (!sink || !sink->sfd || !out_srtp->sfd || !in_srtp->sfd) {
		ilog(LOG_WARNING, "RTP packet from %s discarded", addr);
		mutex_lock(&stream->in_lock);
		stream->stats.errors++;
		mutex_lock(&cm->statspslock);
		cm->statsps.errors++;
		mutex_unlock(&cm->statspslock);
		goto done;
	}

	mutex_lock(&in_srtp->in_lock);

	determine_handler(in_srtp, sink);

	if (!rtcp) {
		rwf_in = in_srtp->handler->in->rtp;
		rwf_out = in_srtp->handler->out->rtp;
	}
	else {
		rwf_in = in_srtp->handler->in->rtcp;
		rwf_out = in_srtp->handler->out->rtcp;
	}

	mutex_lock(&out_srtp->out_lock);

	/* return values are: 0 = forward packet, -1 = error/dont forward,
	 * 1 = forward and push update to redis */
	if (rwf_in)
		handler_ret = rwf_in(s, in_srtp);
	if (handler_ret >= 0 && rwf_out)
		handler_ret += rwf_out(s, out_srtp);

	if (handler_ret > 0)
		update = 1;

	mutex_unlock(&out_srtp->out_lock);
	mutex_unlock(&in_srtp->in_lock);

	mutex_lock(&stream->in_lock);

use_cand:
	/* we're OK to (potentially) use the source address of this packet as destination
	 * in the other direction. */
	/* if the other side hasn't been signalled yet, just forward the packet */
	if (!PS_ISSET(stream, FILLED))
		goto forward;

	/* do not pay attention to source addresses of incoming packets for asymmetric streams */
	if (MEDIA_ISSET(media, ASYMMETRIC))
		PS_SET(stream, CONFIRMED);

	/* if we have already updated the endpoint in the past ... */
	if (PS_ISSET(stream, CONFIRMED)) {
		/* see if we need to compare the source address with the known endpoint */
		if (PS_ISSET(stream, STRICT_SOURCE) || PS_ISSET(stream, MEDIA_HANDOVER)) {
			endpoint.ip46 = fsin->sin6_addr;
			endpoint.port = ntohs(fsin->sin6_port);
			mutex_lock(&stream->out_lock);

			int tmp = memcmp(&endpoint, &stream->endpoint, sizeof(endpoint));
			if (tmp && PS_ISSET(stream, MEDIA_HANDOVER)) {
				/* out_lock remains locked */
				ilog(LOG_INFO, "Peer address changed to %s", addr);
				unk = 1;
				goto update_addr;
			}

			mutex_unlock(&stream->out_lock);

			if (tmp && PS_ISSET(stream, STRICT_SOURCE)) {
				stream->stats.errors++;
				goto drop;
			}
		}
		goto kernel_check;
	}

	/* wait at least 3 seconds after last signal before committing to a particular
	 * endpoint address */
	if (!call->last_signal || poller_now <= call->last_signal + 3)
		goto update_peerinfo;

	ilog(LOG_INFO, "Confirmed peer address as %s", addr);

	PS_SET(stream, CONFIRMED);
	update = 1;

update_peerinfo:
	mutex_lock(&stream->out_lock);
update_addr:
	endpoint = stream->endpoint;
	stream->endpoint.ip46 = fsin->sin6_addr;
	stream->endpoint.port = ntohs(fsin->sin6_port);
	if (memcmp(&endpoint, &stream->endpoint, sizeof(endpoint)))
		update = 1;
	mutex_unlock(&stream->out_lock);

	/* check the destination address of the received packet against what we think our
	 * local interface to use is */
	loc_addr = g_atomic_pointer_get(&media->local_address);
	if (dst && memcmp(dst, &loc_addr->addr, sizeof(*dst))) {
		struct interface_address *ifa;
		ifa = get_interface_from_address(media->interface, dst);
		if (!ifa) {
			ilog(LOG_ERROR, "No matching local interface for destination address %s found",
					smart_ntop_buf(dst));
			goto drop;
		}
		if (g_atomic_pointer_compare_and_exchange(&media->local_address, loc_addr, ifa)) {
			ilog(LOG_INFO, "Switching local interface to %s",
					smart_ntop_buf(dst));
			update = 1;
		}
	}


kernel_check:
	if (PS_ISSET(stream, NO_KERNEL_SUPPORT))
		goto forward;

	if (PS_ISSET(stream, CONFIRMED) && sink && PS_ISSET(sink, CONFIRMED) && PS_ISSET(sink, FILLED))
		kernelize(stream);

forward:
	if (sink)
		mutex_lock(&sink->out_lock);

	if (!sink || is_addr_unspecified(&sink->advertised_endpoint.ip46)
			|| !sink->advertised_endpoint.port
			|| stun_ret || handler_ret < 0)
		goto drop;

	ZERO(mh);
	mh.msg_control = buf;
	mh.msg_controllen = sizeof(buf);

	ZERO(sin6);
	sin6.sin6_family = AF_INET6;
	sin6.sin6_addr = sink->endpoint.ip46;
	sin6.sin6_port = htons(sink->endpoint.port);
	mh.msg_name = &sin6;
	mh.msg_namelen = sizeof(sin6);

	mutex_unlock(&sink->out_lock);

	stream_msg_mh_src(sink, &mh);

	ZERO(iov);
	iov.iov_base = s->s;
	iov.iov_len = s->len;

	mh.msg_iov = &iov;
	mh.msg_iovlen = 1;

	ret = sendmsg(sink->sfd->fd.fd, &mh, 0);

	if (ret == -1) {
		ret = -errno;
                ilog(LOG_DEBUG,"Error when sending message. Error: %s",strerror(errno));
		stream->stats.errors++;
		mutex_lock(&cm->statspslock);
		cm->statsps.errors++;
		mutex_unlock(&cm->statspslock);
		goto out;
	}

	sink = NULL;

drop:
	if (sink)
		mutex_unlock(&sink->out_lock);
	ret = 0;
	stream->stats.packets++;
	stream->stats.bytes += s->len;
	stream->last_packet = poller_now;
	mutex_lock(&cm->statspslock);
	cm->statsps.packets++;
	cm->statsps.bytes += s->len;
	mutex_unlock(&cm->statspslock);

out:
	if (ret == 0 && update)
		ret = 1;

done:
	if (unk)
		__stream_unkernelize(stream);
	mutex_unlock(&stream->in_lock);
	if (unk) {
		stream_unkernelize(stream->rtp_sink);
		stream_unkernelize(stream->rtcp_sink);
	}
unlock_out:
	rwlock_unlock_r(&call->master_lock);

	return ret;
}




static void stream_fd_readable(int fd, void *p, uintptr_t u) {
	struct stream_fd *sfd = p;
	char buf[RTP_BUFFER_SIZE];
	int ret, iters;
	struct sockaddr_in6 sin6_src;
	int update = 0;
	struct call *ca;
	str s;
	struct msghdr mh;
	struct iovec iov;
	char control[128];
	struct cmsghdr *cmh;
	struct in6_pktinfo *pi6;
	struct in6_addr *dst;

	if (sfd->fd.fd != fd)
		goto out;

	log_info_stream_fd(sfd);

	for (iters = 0; ; iters++) {
#if MAX_RECV_ITERS
		if (iters >= MAX_RECV_ITERS) {
			ilog(LOG_ERROR, "Too many packets in UDP receive queue (more than %d), "
					"aborting loop. Dropped packets possible", iters);
			break;
		}
#endif

		ZERO(mh);
		mh.msg_name = &sin6_src;
		mh.msg_namelen = sizeof(sin6_src);
		mh.msg_iov = &iov;
		mh.msg_iovlen = 1;
		mh.msg_control = control;
		mh.msg_controllen = sizeof(control);
		iov.iov_base = buf + RTP_BUFFER_HEAD_ROOM;
		iov.iov_len = MAX_RTP_PACKET_SIZE;

		ret = recvmsg(fd, &mh, 0);

		if (ret < 0) {
			if (errno == EINTR)
				continue;
			if (errno == EAGAIN || errno == EWOULDBLOCK)
				break;
			stream_fd_closed(fd, sfd, 0);
			goto done;
		}
		if (ret >= MAX_RTP_PACKET_SIZE)
			ilog(LOG_WARNING, "UDP packet possibly truncated");

		dst = NULL;
		for (cmh = CMSG_FIRSTHDR(&mh); cmh; cmh = CMSG_NXTHDR(&mh, cmh)) {
			if (cmh->cmsg_level == IPPROTO_IPV6 && cmh->cmsg_type == IPV6_PKTINFO) {
				pi6 = (void *) CMSG_DATA(cmh);
				dst = &pi6->ipi6_addr;
			}
		}

		str_init_len(&s, buf + RTP_BUFFER_HEAD_ROOM, ret);
		ret = stream_packet(sfd, &s, &sin6_src, dst);
		if (ret < 0) {
			ilog(LOG_WARNING, "Write error on RTP socket: %s", strerror(-ret));
			call_destroy(sfd->call);
			return;
		}
		if (ret == 1)
			update = 1;
	}

out:
	ca = sfd->call ? : NULL;

	if (ca && update)
		redis_update(ca, sfd->call->callmaster->conf.redis);
done:
	log_info_clear();
}





/* called with call->master_lock held in R */
static int call_timer_delete_monologues(struct call *c) {
	GSList *i;
	struct call_monologue *ml;
	int ret = 0;
	time_t min_deleted = 0;

	/* we need a write lock here */
	rwlock_unlock_r(&c->master_lock);
	rwlock_lock_w(&c->master_lock);

	for (i = c->monologues; i; i = i->next) {
		ml = i->data;

		if (!ml->deleted)
			continue;
		if (ml->deleted > poller_now) {
			if (!min_deleted || ml->deleted < min_deleted)
				min_deleted = ml->deleted;
			continue;
		}

		__monologue_destroy(ml);

		ml->deleted = 0;

		if (!g_hash_table_size(c->tags)) {
			ilog(LOG_INFO, "Call branch '"STR_FORMAT"' deleted, no more branches remaining",
					STR_FMT(&ml->tag));
			ret = 1; /* destroy call */
			goto out;
		}

		ilog(LOG_INFO, "Call branch "STR_FORMAT" deleted",
				STR_FMT(&ml->tag));
	}

out:
	c->ml_deleted = min_deleted;

	rwlock_unlock_w(&c->master_lock);
	rwlock_lock_r(&c->master_lock);

	return ret;
}



/* called with callmaster->hashlock held */
static void call_timer_iterator(void *key, void *val, void *ptr) {
	struct call *c = val;
	struct iterator_helper *hlp = ptr;
	GSList *it;
	struct callmaster *cm;
	unsigned int check;
	int good = 0;
	struct packet_stream *ps;
	struct stream_fd *sfd;
	int tmp_t_reason=0;
	struct call_monologue *ml;
	GSList *i;

	rwlock_lock_r(&c->master_lock);
	log_info_call(c);

	cm = c->callmaster;

	if (c->deleted && poller_now >= c->deleted
			&& c->last_signal <= c->deleted)
		goto delete;

	if (c->ml_deleted && poller_now >= c->ml_deleted) {
		if (call_timer_delete_monologues(c))
			goto delete;
	}

	if (!c->streams)
		goto drop;

	for (it = c->streams; it; it = it->next) {
		ps = it->data;
		mutex_lock(&ps->in_lock);

		if (!ps->media)
			goto next;
		sfd = ps->sfd;
		if (!sfd)
			goto no_sfd;

		if (MEDIA_ISSET(ps->media, DTLS) && sfd->dtls.init && !sfd->dtls.connected)
			dtls(ps, NULL, NULL);

		if (hlp->ports[sfd->fd.localport])
			goto next;
		hlp->ports[sfd->fd.localport] = sfd;
		obj_hold(sfd);

no_sfd:
		if (good)
			goto next;

		check = cm->conf.timeout;
		tmp_t_reason = 1;
		if (!MEDIA_ISSET(ps->media, RECV) || !sfd) {
			check = cm->conf.silent_timeout;
			tmp_t_reason = 2;
		}

		if (poller_now - ps->last_packet < check)
			good = 1;

next:
		mutex_unlock(&ps->in_lock);
	}

	if (good)
		goto out;

	if (c->ml_deleted)
		goto out;

	for (i = c->monologues; i; i = i->next) {
		ml = i->data;
		memset(&ml->terminated,0,sizeof(struct timeval));
		gettimeofday(&(ml->terminated),NULL);
		if (tmp_t_reason==1) {
			ml->term_reason = TIMEOUT;
		} else if (tmp_t_reason==2) {
			ml->term_reason = SILENT_TIMEOUT;
		} else {
			ml->term_reason = UNKNOWN;
		}
	}

	ilog(LOG_INFO, "Closing call due to timeout");

drop:
	hlp->del_timeout = g_slist_prepend(hlp->del_timeout, obj_get(c));
	goto out;

delete:
	hlp->del_scheduled = g_slist_prepend(hlp->del_scheduled, obj_get(c));
	goto out;

out:
	rwlock_unlock_r(&c->master_lock);
	log_info_clear();
}

void xmlrpc_kill_calls(void *p) {
	struct xmlrpc_helper *xh = p;
	xmlrpc_env e;
	xmlrpc_client *c;
	xmlrpc_value *r;
	pid_t pid;
	sigset_t ss;
	int i = 0;
	int status;
	str *tag;
	const char *url;

	while (xh->tags_urls && xh->tags_urls->next) {
		tag = xh->tags_urls->data;
		url = xh->tags_urls->next->data;

		ilog(LOG_INFO, "Forking child to close call with tag "STR_FORMAT" via XMLRPC call to %s",
				STR_FMT(tag), url);
		pid = fork();

		if (pid) {
retry:
			pid = waitpid(pid, &status, 0);
			if ((pid > 0 && WIFEXITED(status) && WEXITSTATUS(status) == 0) || i >= 3) {
				xh->tags_urls = g_slist_delete_link(xh->tags_urls, xh->tags_urls);
				xh->tags_urls = g_slist_delete_link(xh->tags_urls, xh->tags_urls);
				i = 0;
			}
			else {
				if (pid == -1 && errno == EINTR)
					goto retry;
				ilog(LOG_INFO, "XMLRPC child exited with status %i", status);
				i++;
			}
			continue;
		}

		/* child process */
		alarm(1); /* syslog functions contain a lock, which may be locked at
			     this point and can't be unlocked */
		rlim(RLIMIT_CORE, 0);
		sigemptyset(&ss);
		sigprocmask(SIG_SETMASK, &ss, NULL);
		closelog();

		for (i = 0; i < 100; i++)
			close(i);

		if (!_log_stderr) {
			openlog("rtpengine/child", LOG_PID | LOG_NDELAY, LOG_DAEMON);
		}
		ilog(LOG_INFO, "Initiating XMLRPC call for tag "STR_FORMAT"", STR_FMT(tag));

		alarm(5);

		xmlrpc_env_init(&e);
		xmlrpc_client_setup_global_const(&e);
		xmlrpc_client_create(&e, XMLRPC_CLIENT_NO_FLAGS, "ngcp-rtpengine", RTPENGINE_VERSION,
			NULL, 0, &c);
		if (e.fault_occurred)
			goto fault;

		r = NULL;
		switch (xh->fmt) {
		case XF_SEMS:
			xmlrpc_client_call2f(&e, c, url, "di", &r, "(ssss)",
						"sbc", "postControlCmd", tag->s, "teardown");
			break;
		case XF_CALLID:
			xmlrpc_client_call2f(&e, c, url, "teardown", &r, "(s)", tag->s);
			break;
		}

		if (r)
			xmlrpc_DECREF(r);
		if (e.fault_occurred)
			goto fault;

		xmlrpc_client_destroy(c);
		xh->tags_urls = g_slist_delete_link(xh->tags_urls, xh->tags_urls);
		xh->tags_urls = g_slist_delete_link(xh->tags_urls, xh->tags_urls);
		xmlrpc_env_clean(&e);

		_exit(0);

fault:
		ilog(LOG_WARNING, "XMLRPC fault occurred: %s", e.fault_string);
		_exit(1);
	}

	g_string_chunk_free(xh->c);
	g_slice_free1(sizeof(*xh), xh);
}

void kill_calls_timer(GSList *list, struct callmaster *m) {
	struct call *ca;
	GSList *csl;
	struct call_monologue *cm;
	const char *url, *url_prefix, *url_suffix;
	struct xmlrpc_helper *xh = NULL;
	char url_buf[128];

	if (!list)
		return;

	/* if m is NULL, it's the scheduled deletions, otherwise it's the timeouts */
	url = m ? m->conf.b2b_url : NULL;
	if (url) {
		xh = g_slice_alloc(sizeof(*xh));
		xh->c = g_string_chunk_new(64);
		url_prefix = NULL;
		url_suffix = strstr(url, "%%");
		if (url_suffix) {
			url_prefix = g_string_chunk_insert_len(xh->c, url, url_suffix - url);
			url_suffix = g_string_chunk_insert(xh->c, url_suffix + 2);
		}
		else
			url_suffix = g_string_chunk_insert(xh->c, url);
		xh->tags_urls = NULL;
		xh->fmt = m->conf.fmt;
	}

	while (list) {
		ca = list->data;
		log_info_call(ca);
		if (!url)
			goto destroy;

		rwlock_lock_r(&ca->master_lock);

		if (url_prefix) {
			snprintf(url_buf, sizeof(url_buf), "%s%s%s",
					url_prefix, smart_ntop_p_buf(&ca->created_from_addr.sin6_addr),
					url_suffix);
		}
		else
			snprintf(url_buf, sizeof(url_buf), "%s", url_suffix);

		switch (m->conf.fmt) {
		case XF_SEMS:
			for (csl = ca->monologues; csl; csl = csl->next) {
				cm = csl->data;
				if (cm->tag.s && cm->tag.len) {
					xh->tags_urls = g_slist_prepend(xh->tags_urls, g_string_chunk_insert(xh->c, url_buf));
					xh->tags_urls = g_slist_prepend(xh->tags_urls, str_chunk_insert(xh->c, &cm->tag));
				}
			}
			break;
		case XF_CALLID:
			xh->tags_urls = g_slist_prepend(xh->tags_urls, g_string_chunk_insert(xh->c, url_buf));
			xh->tags_urls = g_slist_prepend(xh->tags_urls, str_chunk_insert(xh->c, &ca->callid));
			break;
		}

		rwlock_unlock_r(&ca->master_lock);

destroy:
		call_destroy(ca);
		obj_put(ca);
		list = g_slist_delete_link(list, list);
		log_info_clear();
	}

	if (xh)
		thread_create_detach(xmlrpc_kill_calls, xh);
}


#define DS(x) do {							\
		mutex_lock(&ps->in_lock);				\
		if (ke->stats.x < ps->kernel_stats.x)			\
			d = 0;						\
		else							\
			d = ke->stats.x - ps->kernel_stats.x;		\
		ps->stats.x += d;					\
		mutex_unlock(&ps->in_lock);				\
		mutex_lock(&m->statspslock);				\
		m->statsps.x += d;					\
		mutex_unlock(&m->statspslock);				\
	} while (0)
static void callmaster_timer(void *ptr) {
	struct callmaster *m = ptr;
	struct iterator_helper hlp;
	GList *i;
	struct rtpengine_list_entry *ke;
	struct packet_stream *ps, *sink;
	u_int64_t d;
	struct stats tmpstats;
	int j, update;
	struct stream_fd *sfd;

	ZERO(hlp);

	rwlock_lock_r(&m->hashlock);
	g_hash_table_foreach(m->callhash, call_timer_iterator, &hlp);
	rwlock_unlock_r(&m->hashlock);

	mutex_lock(&m->statspslock);
	memcpy(&tmpstats, &m->statsps, sizeof(tmpstats));
	ZERO(m->statsps);
	mutex_unlock(&m->statspslock);
	mutex_lock(&m->statslock);
	memcpy(&m->stats, &tmpstats, sizeof(m->stats));
	mutex_unlock(&m->statslock);

	i = (m->conf.kernelid >= 0) ? kernel_list(m->conf.kernelid) : NULL;
	while (i) {
		ke = i->data;

		sfd = hlp.ports[ke->target.target_port];
		if (!sfd)
			goto next;

		rwlock_lock_r(&sfd->call->master_lock);

		ps = sfd->stream;
		if (!ps || ps->sfd != sfd) {
			rwlock_unlock_r(&sfd->call->master_lock);
			goto next;
		}

		DS(packets);
		DS(bytes);
		DS(errors);

<<<<<<< HEAD
=======
#if (RE_HAS_MEASUREDELAY)
		mutex_lock(&m->statspslock);
		ps->stats.delay_min = m->statsps.delay_min = ke->stats.delay_min;
		ps->stats.delay_avg = m->statsps.delay_avg = ke->stats.delay_avg;
		ps->stats.delay_max = m->statsps.delay_max = ke->stats.delay_max;
		mutex_unlock(&m->statspslock);
#endif

>>>>>>> 6d33ef76
		mutex_lock(&ps->in_lock);

		if (ke->stats.packets != ps->kernel_stats.packets)
			ps->last_packet = poller_now;

		ps->kernel_stats.packets = ke->stats.packets;
		ps->kernel_stats.bytes = ke->stats.bytes;
		ps->kernel_stats.errors = ke->stats.errors;

<<<<<<< HEAD
=======
#if (RE_HAS_MEASUREDELAY)
		ps->kernel_stats.delay_min = ke->stats.delay_min;
		ps->kernel_stats.delay_avg = ke->stats.delay_avg;
		ps->kernel_stats.delay_max = ke->stats.delay_max;
#endif

>>>>>>> 6d33ef76
		update = 0;

		sink = packet_stream_sink(ps);

		if (sink)
			mutex_lock(&sink->out_lock);

		/* XXX this only works if the kernel module actually gets to see the packets. */
		if (sink && sink->crypto.params.crypto_suite
				&& ke->target.encrypt.last_index - sink->crypto.last_index > 0x4000) {
			sink->crypto.last_index = ke->target.encrypt.last_index;
			update = 1;
		}
		if (sfd->crypto.params.crypto_suite
				&& ke->target.decrypt.last_index - sfd->crypto.last_index > 0x4000) {
			sfd->crypto.last_index = ke->target.decrypt.last_index;
			update = 1;
		}

		if (sink)
			mutex_unlock(&sink->out_lock);
		mutex_unlock(&ps->in_lock);
		rwlock_unlock_r(&sfd->call->master_lock);

		if (update)
			redis_update(ps->call, m->conf.redis);

next:
		hlp.ports[ke->target.target_port] = NULL;
		g_slice_free1(sizeof(*ke), ke);
		i = g_list_delete_link(i, i);
		if (sfd)
			obj_put(sfd);
	}

	for (j = 0; j < (sizeof(hlp.ports) / sizeof(*hlp.ports)); j++)
		if (hlp.ports[j])
			obj_put(hlp.ports[j]);

	kill_calls_timer(hlp.del_scheduled, NULL);
	kill_calls_timer(hlp.del_timeout, m);
}
#undef DS


struct callmaster *callmaster_new(struct poller *p) {
	struct callmaster *c;
	const char *errptr;
	int erroff;

	c = obj_alloc0("callmaster", sizeof(*c), NULL);

	c->callhash = g_hash_table_new(str_hash, str_equal);
	if (!c->callhash)
		goto fail;
	c->poller = p;
	rwlock_init(&c->hashlock);

	c->info_re = pcre_compile("^([^:,]+)(?::(.*?))?(?:$|,)", PCRE_DOLLAR_ENDONLY | PCRE_DOTALL, &errptr, &erroff, NULL);
	if (!c->info_re)
		goto fail;
	c->info_ree = pcre_study(c->info_re, 0, &errptr);

	c->streams_re = pcre_compile("^([\\d.]+):(\\d+)(?::(.*?))?(?:$|,)", PCRE_DOLLAR_ENDONLY | PCRE_DOTALL, &errptr, &erroff, NULL);
	if (!c->streams_re)
		goto fail;
	c->streams_ree = pcre_study(c->streams_re, 0, &errptr);

	poller_add_timer(p, callmaster_timer, &c->obj);

	mutex_init(&c->totalstats_lock);
	c->totalstats.started = poller_now;

	mutex_init(&c->cngs_lock);
	c->cngs_hash = g_hash_table_new(in6_addr_hash, in6_addr_eq);

	return c;

fail:
	obj_put(c);
	return NULL;
}



static void __set_tos(int fd, const struct call *c) {
	int tos;

	setsockopt(fd, IPPROTO_IP, IP_TOS, &c->tos, sizeof(c->tos));
#ifdef IPV6_TCLASS
	tos = c->tos;
	setsockopt(fd, IPPROTO_IPV6, IPV6_TCLASS, &tos, sizeof(tos));
#else
#warning "Will not set IPv6 traffic class"
#endif
}

static void __get_pktinfo(int fd) {
	int x;
	x = 1;
	setsockopt(fd, IPPROTO_IPV6, IPV6_RECVPKTINFO, &x, sizeof(x));
}

static int get_port6(struct udp_fd *r, u_int16_t p, const struct call *c) {
	int fd;
	struct sockaddr_in6 sin;

	fd = socket(AF_INET6, SOCK_DGRAM, 0);
	if (fd < 0)
		return -1;

	nonblock(fd);
	reuseaddr(fd);
	ipv6only(fd, 0);
	__set_tos(fd, c);
	__get_pktinfo(fd);

	ZERO(sin);
	sin.sin6_family = AF_INET6;
	sin.sin6_port = htons(p);
	if (bind(fd, (struct sockaddr *) &sin, sizeof(sin)))
		goto fail;

	r->fd = fd;

	return 0;

fail:
	close(fd);
	return -1;
}

static int get_port(struct udp_fd *r, u_int16_t p, const struct call *c) {
	int ret;
	struct callmaster *m = c->callmaster;

	assert(r->fd == -1);

	__C_DBG("attempting to open port %u", p);

	mutex_lock(&m->portlock);
	if (bit_array_isset(m->ports_used, p)) {
		mutex_unlock(&m->portlock);
		__C_DBG("port in use");
		return -1;
	}
	bit_array_set(m->ports_used, p);
	mutex_unlock(&m->portlock);
	__C_DBG("port locked");

	ret = get_port6(r, p, c);

	if (ret) {
		__C_DBG("couldn't open port");
		mutex_lock(&m->portlock);
		bit_array_clear(m->ports_used, p);
		mutex_unlock(&m->portlock);
		return ret;
	}

	r->localport = p;

	return 0;
}

static void release_port(struct udp_fd *r, struct callmaster *m) {
	if (r->fd == -1 || !r->localport)
		return;
	__C_DBG("releasing port %u", r->localport);
	mutex_lock(&m->portlock);
	bit_array_clear(m->ports_used, r->localport);
	mutex_unlock(&m->portlock);
	close(r->fd);
	r->fd = -1;
	r->localport = 0;
}

int __get_consecutive_ports(struct udp_fd *array, int array_len, int wanted_start_port, const struct call *c) {
	int i, j, cycle = 0;
	struct udp_fd *it;
	int port;
	struct callmaster *m = c->callmaster;

	memset(array, -1, sizeof(*array) * array_len);

	if (wanted_start_port > 0)
		port = wanted_start_port;
	else {
		mutex_lock(&m->portlock);
		port = m->lastport;
		mutex_unlock(&m->portlock);
#if PORT_RANDOM_MIN && PORT_RANDOM_MAX
		port += PORT_RANDOM_MIN + (random() % (PORT_RANDOM_MAX - PORT_RANDOM_MIN));
#endif
	}

	while (1) {
		if (!wanted_start_port) {
			if (port < m->conf.port_min)
				port = m->conf.port_min;
			if ((port & 1))
				port++;
		}

		for (i = 0; i < array_len; i++) {
			it = &array[i];

			if (!wanted_start_port && port > m->conf.port_max) {
				port = 0;
				cycle++;
				goto release_restart;
			}

			if (get_port(it, port++, c))
				goto release_restart;
		}
		break;

release_restart:
		for (j = 0; j < i; j++)
			release_port(&array[j], m);

		if (cycle >= 2 || wanted_start_port > 0)
			goto fail;
	}

	/* success */
	mutex_lock(&m->portlock);
	m->lastport = port;
	mutex_unlock(&m->portlock);

	ilog(LOG_DEBUG, "Opened ports %u..%u for media relay", 
		array[0].localport, array[array_len - 1].localport);
	return 0;

fail:
	ilog(LOG_ERR, "Failed to get %u consecutive UDP ports for relay",
			array_len);
	return -1;
}

static struct call_media *__get_media(struct call_monologue *ml, GList **it, const struct stream_params *sp) {
	struct call_media *med;

	/* iterator points to last seen element, or NULL if uninitialized */
	if (!*it)
		*it = ml->medias.head;
	else
		*it = (*it)->next;

	/* possible incremental update, hunt for correct media struct */
	while (*it) {
		med = (*it)->data;
		if (med->index == sp->index) {
			__C_DBG("found existing call_media for stream #%u", sp->index);
			return med;
		}
		*it = (*it)->next;
	}

	__C_DBG("allocating new call_media for stream #%u", sp->index);
	med = g_slice_alloc0(sizeof(*med));
	med->monologue = ml;
	med->call = ml->call;
	med->index = sp->index;
	call_str_cpy(ml->call, &med->type, &sp->type);

	g_queue_push_tail(&ml->medias, med);
	*it = ml->medias.tail;

	return med;
}

static void stream_fd_free(void *p) {
	struct stream_fd *f = p;
	struct callmaster *m = f->call->callmaster;

	release_port(&f->fd, m);
	crypto_cleanup(&f->crypto);
	dtls_connection_cleanup(&f->dtls);

	obj_put(f->call);
}

struct stream_fd *__stream_fd_new(struct udp_fd *fd, struct call *call) {
	struct stream_fd *sfd;
	struct poller_item pi;
	struct poller *po = call->callmaster->poller;

	sfd = obj_alloc0("stream_fd", sizeof(*sfd), stream_fd_free);
	sfd->fd = *fd;
	sfd->call = obj_get(call);
	call->stream_fds = g_slist_prepend(call->stream_fds, sfd); /* hand over ref */

	ZERO(pi);
	pi.fd = sfd->fd.fd;
	pi.obj = &sfd->obj;
	pi.readable = stream_fd_readable;
	pi.closed = stream_fd_closed;

	poller_add_item(po, &pi);

	return sfd;
}

static struct endpoint_map *__get_endpoint_map(struct call_media *media, unsigned int num_ports,
		const struct endpoint *ep)
{
	GSList *l;
	struct endpoint_map *em;
	struct udp_fd fd_arr[16];
	unsigned int i;
	struct stream_fd *sfd;
	struct call *call = media->call;

	for (l = media->endpoint_maps; l; l = l->next) {
		em = l->data;
		if (em->wildcard && em->sfds.length >= num_ports) {
			__C_DBG("found a wildcard endpoint map%s", ep ? " and filling it in" : "");
			if (ep) {
				em->endpoint = *ep;
				em->wildcard = 0;
			}
			return em;
		}
		if (!ep) /* creating wildcard map */
			break;
		/* handle zero endpoint address */
		if (is_addr_unspecified(&ep->ip46) || is_addr_unspecified(&em->endpoint.ip46)) {
			if (ep->port != em->endpoint.port)
				continue;
		}
		else if (memcmp(&em->endpoint, ep, sizeof(*ep)))
			continue;
		if (em->sfds.length >= num_ports) {
			if (is_addr_unspecified(&em->endpoint.ip46))
				em->endpoint.ip46 = ep->ip46;
			return em;
		}
		/* endpoint matches, but not enough ports. flush existing ports
		 * and allocate a new set. */
		__C_DBG("endpoint matches, doesn't have enough ports");
		g_queue_clear(&em->sfds);
		goto alloc;
	}

	__C_DBG("allocating new %sendpoint map", ep ? "" : "wildcard ");
	em = g_slice_alloc0(sizeof(*em));
	if (ep)
		em->endpoint = *ep;
	else
		em->wildcard = 1;
	g_queue_init(&em->sfds);
	media->endpoint_maps = g_slist_prepend(media->endpoint_maps, em);

alloc:
	if (num_ports > G_N_ELEMENTS(fd_arr))
		return NULL;
	if (__get_consecutive_ports(fd_arr, num_ports, 0, media->call))
		return NULL;

	__C_DBG("allocating stream_fds for %u ports", num_ports);
	for (i = 0; i < num_ports; i++) {
		sfd = __stream_fd_new(&fd_arr[i], call);
		g_queue_push_tail(&em->sfds, sfd); /* not referenced */
	}

	return em;
}

static void __assign_stream_fds(struct call_media *media, GList *sfds) {
	GList *l;
	struct packet_stream *ps;
	struct stream_fd *sfd;

	for (l = media->streams.head; l; l = l->next) {
		assert(sfds != NULL);
		ps = l->data;
		sfd = sfds->data;

		/* if we switch local ports, we reset crypto params */
		if (ps->sfd && ps->sfd != sfd) {
			dtls_shutdown(ps);
			crypto_reset(&ps->sfd->crypto);
		}

		ps->sfd = sfd;
		sfd->stream = ps;
		sfds = sfds->next;
	}
}

static int __wildcard_endpoint_map(struct call_media *media, unsigned int num_ports) {
	struct endpoint_map *em;

	em = __get_endpoint_map(media, num_ports, NULL);
	if (!em)
		return -1;

	__assign_stream_fds(media, em->sfds.head);

	return 0;
}

struct packet_stream *__packet_stream_new(struct call *call) {
	struct packet_stream *stream;

	stream = g_slice_alloc0(sizeof(*stream));
	mutex_init(&stream->in_lock);
	mutex_init(&stream->out_lock);
	stream->call = call;
	stream->last_packet = poller_now;
	call->streams = g_slist_prepend(call->streams, stream);

	return stream;
}

static int __num_media_streams(struct call_media *media, unsigned int num_ports) {
	struct packet_stream *stream;
	struct call *call = media->call;
	int ret = 0;

	__C_DBG("allocating %i new packet_streams", num_ports - media->streams.length);
	while (media->streams.length < num_ports) {
		stream = __packet_stream_new(call);
		stream->media = media;
		g_queue_push_tail(&media->streams, stream);
		ret++;
	}

	g_queue_truncate(&media->streams, num_ports);

	return ret;
}

static void __fill_stream(struct packet_stream *ps, const struct endpoint *ep, unsigned int port_off) {
	ps->endpoint = *ep;
	ps->endpoint.port += port_off;
	/* we reset crypto params whenever the endpoint changes */
	if (PS_ISSET(ps, FILLED) && memcmp(&ps->advertised_endpoint, &ps->endpoint, sizeof(ps->endpoint))) {
		crypto_reset(&ps->crypto);
		dtls_shutdown(ps);
	}
	ps->advertised_endpoint = ps->endpoint;
	PS_SET(ps, FILLED);
}

static int __init_stream(struct packet_stream *ps) {
	struct call_media *media = ps->media;
	struct call *call = ps->call;
	int active;

	if (ps->sfd) {
		if (MEDIA_ISSET(media, SDES))
			crypto_init(&ps->sfd->crypto, &media->sdes_in.params);

		if (MEDIA_ISSET(media, DTLS) && !PS_ISSET(ps, FALLBACK_RTCP)) {
			active = (PS_ISSET(ps, FILLED) && MEDIA_ISSET(media, SETUP_ACTIVE));
			dtls_connection_init(ps, active, call->dtls_cert);

			if (!PS_ISSET(ps, FINGERPRINT_VERIFIED) && media->fingerprint.hash_func
					&& ps->dtls_cert)
			{
				if (dtls_verify_cert(ps))
					return -1;
			}
		}
	}

	if (MEDIA_ISSET(media, SDES))
		crypto_init(&ps->crypto, &media->sdes_out.params);

	return 0;
}

static int __init_streams(struct call_media *A, struct call_media *B, const struct stream_params *sp) {
	GList *la, *lb;
	struct packet_stream *a, *ax, *b;
	unsigned int port_off = 0;

	la = A->streams.head;
	lb = B->streams.head;

	while (la) {
		assert(lb != NULL);
		a = la->data;
		b = lb->data;

		/* RTP */
		a->rtp_sink = b;
		PS_SET(a, RTP);

		if (sp) {
			__fill_stream(a, &sp->rtp_endpoint, port_off);
			bf_copy_same(&a->ps_flags, &sp->sp_flags,
					SHARED_FLAG_STRICT_SOURCE | SHARED_FLAG_MEDIA_HANDOVER);
		}
		if (__init_stream(a))
			return -1;

		/* RTCP */
		if (!MEDIA_ISSET(B, RTCP_MUX)) {
			lb = lb->next;
			assert(lb != NULL);
			b = lb->data;
		}

		if (!MEDIA_ISSET(A, RTCP_MUX)) {
			a->rtcp_sink = NULL;
			PS_CLEAR(a, RTCP);
		}
		else {
			a->rtcp_sink = b;
			PS_SET(a, RTCP);
			PS_CLEAR(a, IMPLICIT_RTCP);
		}

		ax = a;

		/* if muxing, this is the fallback RTCP port. it also contains the RTCP
		 * crypto context */
		la = la->next;
		assert(la != NULL);
		a = la->data;

		a->rtp_sink = NULL;
		a->rtcp_sink = b;
		PS_CLEAR(a, RTP);
		PS_SET(a, RTCP);
		a->rtcp_sibling = NULL;
		bf_copy(&a->ps_flags, PS_FLAG_FALLBACK_RTCP, &ax->ps_flags, PS_FLAG_RTCP);

		ax->rtcp_sibling = a;

		if (sp) {
			if (!SP_ISSET(sp, IMPLICIT_RTCP)) {
				__fill_stream(a, &sp->rtcp_endpoint, port_off);
				PS_CLEAR(a, IMPLICIT_RTCP);
			}
			else {
				__fill_stream(a, &sp->rtp_endpoint, port_off + 1);
				PS_SET(a, IMPLICIT_RTCP);
			}
			bf_copy_same(&a->ps_flags, &sp->sp_flags,
					SHARED_FLAG_STRICT_SOURCE | SHARED_FLAG_MEDIA_HANDOVER);
		}
		if (__init_stream(a))
			return -1;

		la = la->next;
		lb = lb->next;

		port_off += 2;
	}

	return 0;
}

static void __ice_offer(const struct sdp_ng_flags *flags, struct call_media *this,
		struct call_media *other)
{
	if (!flags)
		return;

	/* we offer ICE by default */
	if (!MEDIA_ISSET(this, INITIALIZED))
		MEDIA_SET(this, ICE);
	if (flags->ice_remove)
		MEDIA_CLEAR(this, ICE);

	/* special case: if doing ICE on both sides and ice_force is not set, we cannot
	 * be sure that media will pass through us, so we have to disable certain features */
	if (MEDIA_ISSET(this, ICE) && MEDIA_ISSET(other, ICE) && !flags->ice_force) {
		ilog(LOG_DEBUG, "enabling passthrough mode");
		MEDIA_SET(this, PASSTHRU);
		MEDIA_SET(other, PASSTHRU);
	}
}

/* generates SDES parametes for outgoing SDP, which is our media "out" direction */
static void __generate_crypto(const struct sdp_ng_flags *flags, struct call_media *this,
		struct call_media *other)
{
	struct crypto_params *cp = &this->sdes_out.params,
			     *cp_in = &this->sdes_in.params;

	if (!flags)
		return;

	if (!this->protocol || !this->protocol->srtp || MEDIA_ISSET(this, PASSTHRU)) {
		cp->crypto_suite = NULL;
		/* clear crypto for the this leg b/c we are in passthrough mode */
		MEDIA_CLEAR(this, DTLS);
		MEDIA_CLEAR(this, SDES);
		MEDIA_CLEAR(this, SETUP_PASSIVE);
		MEDIA_CLEAR(this, SETUP_ACTIVE);

		if (MEDIA_ISSET(this, PASSTHRU)) {
			/* clear crypto for the other leg as well b/c passthrough only
			 * works if it is done for both legs */
			MEDIA_CLEAR(other, DTLS);
			MEDIA_CLEAR(other, SDES);
			MEDIA_CLEAR(other, SETUP_PASSIVE);
			MEDIA_CLEAR(other, SETUP_ACTIVE);
		}

		return;
	}

	if (flags->opmode == OP_OFFER) {
		/* we always offer actpass */
		MEDIA_SET(this, SETUP_PASSIVE);
		MEDIA_SET(this, SETUP_ACTIVE);
	}
	else {
		if (flags->dtls_passive && MEDIA_ISSET(this, SETUP_PASSIVE))
			MEDIA_CLEAR(this, SETUP_ACTIVE);
		/* if we can be active, we will, otherwise we'll be passive */
		if (MEDIA_ISSET(this, SETUP_ACTIVE))
			MEDIA_CLEAR(this, SETUP_PASSIVE);
	}

	if (!MEDIA_ISSET(this, INITIALIZED)) {
		/* we offer both DTLS and SDES by default */
		MEDIA_SET(this, DTLS);
		MEDIA_SET(this, SDES);
	}
	else {
		/* if we're talking to someone understanding DTLS, then skip the SDES stuff */
		if (MEDIA_ISSET(this, DTLS)) {
			MEDIA_CLEAR(this, SDES);
			goto skip_sdes;
		}
	}

	/* for answer case, otherwise we default to one */
	this->sdes_out.tag = cp_in->crypto_suite ? this->sdes_in.tag : 1;

	if (other->sdes_in.params.crypto_suite) {
		/* SRTP <> SRTP case, copy from other stream */
		crypto_params_copy(cp, &other->sdes_in.params);
		return;
	}

	if (cp->crypto_suite)
		return;

	cp->crypto_suite = cp_in->crypto_suite;
	if (!cp->crypto_suite)
		cp->crypto_suite = &crypto_suites[0];
	random_string((unsigned char *) cp->master_key,
			cp->crypto_suite->master_key_len);
	random_string((unsigned char *) cp->master_salt,
			cp->crypto_suite->master_salt_len);
	/* mki = mki_len = 0 */

skip_sdes:
	;
}


static void __disable_streams(struct call_media *media, unsigned int num_ports) {
	GList *l;
	struct packet_stream *ps;

	__num_media_streams(media, num_ports);

	for (l = media->streams.head; l; l = l->next) {
		ps = l->data;
		ps->sfd = NULL;
	}
}

static void __rtcp_mux_logic(const struct sdp_ng_flags *flags, struct call_media *media,
		struct call_media *other_media)
{
	if (!flags)
		return;

	if (flags->opmode == OP_ANSWER) {
		/* default is to go with the client's choice, unless we were instructed not
		 * to do that in the offer (see below) */
		if (!MEDIA_ISSET(media, RTCP_MUX_OVERRIDE))
			bf_copy_same(&media->media_flags, &other_media->media_flags, MEDIA_FLAG_RTCP_MUX);

		return;
	}

	if (flags->opmode != OP_OFFER)
		return;


	/* default is to pass through the client's choice, unless our peer is already
	 * talking rtcp-mux, then we stick to that */
	if (!MEDIA_ISSET(media, RTCP_MUX))
		bf_copy_same(&media->media_flags, &other_media->media_flags, MEDIA_FLAG_RTCP_MUX);
	/* in our offer, we can override the client's choice */
	if (flags->rtcp_mux_offer)
		MEDIA_SET(media, RTCP_MUX);
	else if (flags->rtcp_mux_demux)
		MEDIA_CLEAR(media, RTCP_MUX);

	/* we can also control what's going to happen in the answer. it
	 * depends on what was offered, but by default we go with the other
	 * client's choice */
	MEDIA_CLEAR(other_media, RTCP_MUX_OVERRIDE);
	if (MEDIA_ISSET(other_media, RTCP_MUX)) {
		if (!MEDIA_ISSET(media, RTCP_MUX)) {
			/* rtcp-mux was offered, but we don't offer it ourselves.
			 * the answer will not accept rtcp-mux (wasn't offered).
			 * the default is to accept the offer, unless we want to
			 * explicitly reject it. */
			MEDIA_SET(other_media, RTCP_MUX_OVERRIDE);
			if (flags->rtcp_mux_reject)
				MEDIA_CLEAR(other_media, RTCP_MUX);
		}
		else {
			/* rtcp-mux was offered and we offer it too. default is
			 * to go with the other client's choice, unless we want to
			 * either explicitly accept it (possibly demux) or reject
			 * it (possible reverse demux). */
			if (flags->rtcp_mux_accept)
				MEDIA_SET(other_media, RTCP_MUX_OVERRIDE);
			else if (flags->rtcp_mux_reject) {
				MEDIA_SET(other_media, RTCP_MUX_OVERRIDE);
				MEDIA_CLEAR(other_media, RTCP_MUX);
			}
		}
	}
	else {
		/* rtcp-mux was not offered. we may offer it, but since it wasn't
		 * offered to us, we must not accept it. */
		MEDIA_SET(other_media, RTCP_MUX_OVERRIDE);
	}
}

static void __fingerprint_changed(struct call_media *m) {
	GList *l;
	struct packet_stream *ps;

	if (!m->fingerprint.hash_func)
		return;

	ilog(LOG_INFO, "DTLS fingerprint changed, restarting DTLS");

	for (l = m->streams.head; l; l = l->next) {
		ps = l->data;
		PS_CLEAR(ps, FINGERPRINT_VERIFIED);
		dtls_shutdown(ps);
	}
}

static void __set_all_tos(struct call *c) {
	GSList *l;
	struct stream_fd *sfd;

	for (l = c->stream_fds; l; l = l->next) {
		sfd = l->data;
		__set_tos(sfd->fd.fd, c);
	}
}

static void __tos_change(struct call *call, const struct sdp_ng_flags *flags) {
	unsigned char new_tos;

	/* Handle TOS= parameter. Negative value = no change, not present or too large =
	 * revert to default, otherwise set specified value. We only do it in an offer, but
	 * then for both directions. */
	if (flags && (flags->opmode != OP_OFFER || flags->tos < 0))
		return;

	if (!flags || flags->tos > 255)
		new_tos = call->callmaster->conf.default_tos;
	else
		new_tos = flags->tos;

	if (new_tos == call->tos)
		return;

	call->tos = new_tos;
	__set_all_tos(call);
}

static void __init_interface(struct call_media *media, const str *ifname) {
	/* we're holding master_lock in W mode here, so we can safely ignore the
	 * atomic ops */
	struct interface_address *ifa = (void *) media->local_address;

	if (!media->interface || !ifa)
		goto get;
	if (!ifname || !ifname->s)
		return;
	if (!str_cmp_str(&media->interface->name, ifname))
		return;
get:
	media->interface = get_local_interface(media->call->callmaster, ifname);
	if (!media->interface) {
		media->interface = get_local_interface(media->call->callmaster, NULL);
		/* legacy support */
		if (!str_cmp(ifname, "internal"))
			media->desired_family = AF_INET;
		else if (!str_cmp(ifname, "external"))
			media->desired_family = AF_INET6;
		else
			ilog(LOG_WARNING, "Interface '"STR_FORMAT"' not found, using default", STR_FMT(ifname));
	}
	media->local_address = ifa = get_interface_address(media->interface, media->desired_family);
	if (!ifa) {
		ilog(LOG_WARNING, "No usable address in interface '"STR_FORMAT"' found, using default",
				STR_FMT(ifname));
		media->local_address = ifa = get_any_interface_address(media->interface, media->desired_family);
		media->desired_family = family_from_address(&ifa->addr);
	}
}


static void __dtls_logic(const struct sdp_ng_flags *flags, struct call_media *media,
		struct call_media *other_media, struct stream_params *sp)
{
	unsigned int tmp;

	/* active and passive are from our POV */
	tmp = other_media->media_flags;
	bf_copy(&other_media->media_flags, MEDIA_FLAG_SETUP_PASSIVE,
			&sp->sp_flags, SP_FLAG_SETUP_ACTIVE);
	bf_copy(&other_media->media_flags, MEDIA_FLAG_SETUP_ACTIVE,
			&sp->sp_flags, SP_FLAG_SETUP_PASSIVE);

	if (flags) {
		/* Special case: if this is an offer and actpass is being offered (as it should),
		 * we would normally choose to be active. However, if this is a reinvite and we
		 * were passive previously, we should retain this role. */
		if (flags && flags->opmode == OP_OFFER && MEDIA_ISSET(other_media, SETUP_ACTIVE)
				&& MEDIA_ISSET(other_media, SETUP_PASSIVE)
				&& (tmp & (MEDIA_FLAG_SETUP_ACTIVE | MEDIA_FLAG_SETUP_PASSIVE))
				== MEDIA_FLAG_SETUP_PASSIVE)
			MEDIA_CLEAR(other_media, SETUP_ACTIVE);
		/* if passive mode is requested, honour it if we can */
		if (flags && flags->dtls_passive && MEDIA_ISSET(other_media, SETUP_PASSIVE))
			MEDIA_CLEAR(other_media, SETUP_ACTIVE);
	}

	if (memcmp(&other_media->fingerprint, &sp->fingerprint, sizeof(sp->fingerprint))) {
		__fingerprint_changed(other_media);
		other_media->fingerprint = sp->fingerprint;
	}
	MEDIA_CLEAR(other_media, DTLS);
	if ((MEDIA_ISSET(other_media, SETUP_PASSIVE) || MEDIA_ISSET(other_media, SETUP_ACTIVE))
			&& other_media->fingerprint.hash_func)
		MEDIA_SET(other_media, DTLS);
}

/* called with call->master_lock held in W */
int monologue_offer_answer(struct call_monologue *other_ml, GQueue *streams,
		const struct sdp_ng_flags *flags)
{
	struct stream_params *sp;
	GList *media_iter, *ml_media, *other_ml_media;
	struct call_media *media, *other_media;
	unsigned int num_ports;
	struct call_monologue *monologue = other_ml->active_dialogue;
	struct endpoint_map *em;
	struct call *call;

	call = monologue->call;

	call->last_signal = poller_now;
	call->deleted = 0;

	/* we must have a complete dialogue, even though the to-tag (monologue->tag)
	 * may not be known yet */
	if (!other_ml) {
		ilog(LOG_ERROR, "Incomplete dialogue association");
		return -1;
	}
	__C_DBG("this="STR_FORMAT" other="STR_FORMAT, STR_FMT(&monologue->tag), STR_FMT(&other_ml->tag));

	__tos_change(call, flags);

	ml_media = other_ml_media = NULL;

	for (media_iter = streams->head; media_iter; media_iter = media_iter->next) {
		sp = media_iter->data;
		__C_DBG("processing media stream #%u", sp->index);

		/* first, check for existance of call_media struct on both sides of
		 * the dialogue */
		media = __get_media(monologue, &ml_media, sp);
		other_media = __get_media(other_ml, &other_ml_media, sp);
		/* OTHER is the side which has sent the message. SDP parameters in
		 * "sp" are as advertised by OTHER side. The message will be sent to
		 * THIS side. Parameters sent to THIS side may be overridden by
		 * what's in "flags". If this is an answer, or if we have talked to
		 * THIS side (recipient) before, then the structs will be populated with
		 * details already. */

		/* deduct protocol from stream parameters received */
		if (other_media->protocol != sp->protocol) {
			other_media->protocol = sp->protocol;
			/* if the endpoint changes the protocol, we reset the other side's
			 * protocol as well. this lets us remember our previous overrides,
			 * but also lets endpoints re-negotiate. */
			media->protocol = NULL;
		}
		/* allow override of outgoing protocol even if we know it already */
		if (flags && flags->transport_protocol)
			media->protocol = flags->transport_protocol;
		else if (!media->protocol)
			media->protocol = other_media->protocol;

		/* copy parameters advertised by the sender of this message */
		bf_copy_same(&other_media->media_flags, &sp->sp_flags,
				SHARED_FLAG_RTCP_MUX | SHARED_FLAG_ASYMMETRIC | SHARED_FLAG_ICE);

		crypto_params_copy(&other_media->sdes_in.params, &sp->crypto);
		other_media->sdes_in.tag = sp->sdes_tag;
		if (other_media->sdes_in.params.crypto_suite)
			MEDIA_SET(other_media, SDES);

		/* send and recv are from our POV */
		bf_copy_same(&media->media_flags, &sp->sp_flags,
				SP_FLAG_SEND | SP_FLAG_RECV);
		bf_copy(&other_media->media_flags, MEDIA_FLAG_RECV, &sp->sp_flags, SP_FLAG_SEND);
		bf_copy(&other_media->media_flags, MEDIA_FLAG_SEND, &sp->sp_flags, SP_FLAG_RECV);

		/* DTLS stuff */
		__dtls_logic(flags, media, other_media, sp);

		/* ICE negotiation */
		__ice_offer(flags, media, other_media);

		/* control rtcp-mux */
		__rtcp_mux_logic(flags, media, other_media);

		/* SDES and DTLS */
		__generate_crypto(flags, media, other_media);

		/* deduct address family from stream parameters received */
		other_media->desired_family = family_from_address(&sp->rtp_endpoint.ip46);
		/* for outgoing SDP, use "direction"/DF or default to what was offered */
		if (!media->desired_family)
			media->desired_family = other_media->desired_family;
		if (sp->desired_family)
			media->desired_family = sp->desired_family;


		/* local interface selection */
		__init_interface(media, &sp->direction[1]);
		__init_interface(other_media, &sp->direction[0]);


		/* we now know what's being advertised by the other side */
		MEDIA_SET(other_media, INITIALIZED);


		/* determine number of consecutive ports needed locally.
		 * XXX only do *=2 for RTP streams? */
		num_ports = sp->consecutive_ports;
		num_ports *= 2;


		if (!sp->rtp_endpoint.port) {
			/* Zero port: stream has been rejected.
			 * RFC 3264, chapter 6:
			 * If a stream is rejected, the offerer and answerer MUST NOT
			 * generate media (or RTCP packets) for that stream. */
			__disable_streams(media, num_ports);
			__disable_streams(other_media, num_ports);
			goto init;
		}
		if (is_addr_unspecified(&sp->rtp_endpoint.ip46)) {
			/* Zero endpoint address, equivalent to setting the media stream
			 * to sendonly or inactive */
			MEDIA_CLEAR(media, RECV);
			MEDIA_CLEAR(other_media, SEND);
		}


		/* get that many ports for each side, and one packet stream for each port, then
		 * assign the ports to the streams */
		em = __get_endpoint_map(media, num_ports, &sp->rtp_endpoint);
		if (!em)
			goto error;

		__num_media_streams(media, num_ports);
		__assign_stream_fds(media, em->sfds.head);

		if (__num_media_streams(other_media, num_ports)) {
			/* new streams created on OTHER side. normally only happens in
			 * initial offer. create a wildcard endpoint_map to be filled in
			 * when the answer comes. */
			if (__wildcard_endpoint_map(other_media, num_ports))
				goto error;
		}

init:
		if (__init_streams(media, other_media, NULL))
			return -1;
		if (__init_streams(other_media, media, sp))
			return -1;
	}

	return 0;

error:
	ilog(LOG_ERR, "Error allocating media ports");
	return -1;
}

/* must be called with in_lock held or call->master_lock held in W */
static void unkernelize(struct packet_stream *p) {
	if (!PS_ISSET(p, KERNELIZED))
		return;
	if (PS_ISSET(p, NO_KERNEL_SUPPORT))
		return;

	if (p->call->callmaster->conf.kernelfd >= 0)
		kernel_del_stream(p->call->callmaster->conf.kernelfd, p->sfd->fd.localport);

	PS_CLEAR(p, KERNELIZED);
}

void timeval_subtract (struct timeval *result, const struct timeval *a, const struct timeval *b) {
	long microseconds=0;
	microseconds = ((long)a->tv_sec - (long)b->tv_sec) * 1000000 + ((long)a->tv_usec - (long)b->tv_usec);
	result->tv_sec = microseconds/(long)1000000;
	result->tv_usec = microseconds%(long)1000000;
}

void timeval_multiply(struct timeval *result, const struct timeval *a, const long multiplier) {
	long microseconds=0;
	microseconds = (((long)a->tv_sec * 1000000) + (long)a->tv_usec) * multiplier;
	result->tv_sec = microseconds/(long)1000000;
	result->tv_usec = microseconds%(long)1000000;
}

void timeval_devide(struct timeval *result, const struct timeval *a, const long devisor) {
	long microseconds=0;
	microseconds = (((long)a->tv_sec * 1000000) + (long)a->tv_usec) / devisor;
	result->tv_sec = microseconds/(long)1000000;
	result->tv_usec = microseconds%(long)1000000;
}

void timeval_add(struct timeval *result, const struct timeval *a, const struct timeval *b) {
	long microseconds=0;
	microseconds = ((long)a->tv_sec + (long)b->tv_sec) * (long)1000000 + ((long)a->tv_usec + (long)b->tv_usec);
	result->tv_sec = microseconds/(long)1000000;
	result->tv_usec = microseconds%(long)1000000;
}

/* called lock-free, but must hold a reference to the call */
void call_destroy(struct call *c) {
	struct callmaster *m = c->callmaster;
	struct packet_stream *ps=0, *ps2=0;
	struct stream_fd *sfd;
	struct poller *p = m->poller;
	GSList *l;
	int ret;
	struct call_monologue *ml;
	struct call_media *md;
	GList *k, *o;
	struct timeval tim_result_duration;
	static const int CDRBUFLENGTH = 4096*2;
	char reasonbuf[16]; memset(&reasonbuf,0,16);
	char tagtypebuf[16]; memset(&tagtypebuf,0,16);
	char cdrbuffer[CDRBUFLENGTH]; memset(&cdrbuffer,0,CDRBUFLENGTH);
	char* cdrbufcur = cdrbuffer;
	int cdrlinecnt = 0;
	int found = 0;
	//char tmpstreampairstatus[2]; memset(&tmpstreampairstatus,0,2);

	rwlock_lock_w(&m->hashlock);
	ret = g_hash_table_remove(m->callhash, &c->callid);
	rwlock_unlock_w(&m->hashlock);

	if (!ret)
		return;

	obj_put(c);

	redis_delete(c, m->conf.redis);

	rwlock_lock_w(&c->master_lock);
	/* at this point, no more packet streams can be added */

	ilog(LOG_INFO, "Final packet stats:");

	/* CDRs and statistics */
	cdrbufcur += sprintf(cdrbufcur,"ci=%s, ",c->callid.s);
	cdrbufcur += sprintf(cdrbufcur,"created_from=%s, ", c->created_from);
	cdrbufcur += sprintf(cdrbufcur,"last_signal=%llu, ", (unsigned long long)c->last_signal);
	cdrbufcur += sprintf(cdrbufcur,"tos=%u, ", (unsigned int)c->tos);
	for (l = c->monologues; l; l = l->next) {
		ml = l->data;
		if (_log_facility_cdr) {
			memset(&tim_result_duration,0,sizeof(struct timeval));
			timeval_subtract(&tim_result_duration,&ml->terminated,&ml->started);
		    cdrbufcur += sprintf(cdrbufcur, "ml%i_start_time=%ld.%06lu, "
		            "ml%i_end_time=%ld.%06ld, "
		            "ml%i_duration=%ld.%06ld, "
		            "ml%i_termination=%s, "
		            "ml%i_local_tag=%s, "
		            "ml%i_local_tag_type=%s, "
		            "ml%i_remote_tag=%s, ",
		            cdrlinecnt, ml->started.tv_sec, ml->started.tv_usec,
		            cdrlinecnt, ml->terminated.tv_sec, ml->terminated.tv_usec,
		            cdrlinecnt, tim_result_duration.tv_sec, tim_result_duration.tv_usec,
		            cdrlinecnt, get_term_reason_text(reasonbuf,ml->term_reason),
		            cdrlinecnt, ml->tag.s,
		            cdrlinecnt, get_tag_type_text(tagtypebuf,ml->tagtype),
		            cdrlinecnt, ml->active_dialogue ? ml->active_dialogue->tag.s : "(none)");
		}

		ilog(LOG_INFO, "--- Tag '"STR_FORMAT"', created "
				"%u:%02u ago, in dialogue with '"STR_FORMAT"'",
				STR_FMT(&ml->tag),
				(unsigned int) (poller_now - ml->created) / 60,
				(unsigned int) (poller_now - ml->created) % 60,
				ml->active_dialogue ? ml->active_dialogue->tag.len : 6,
				ml->active_dialogue ? ml->active_dialogue->tag.s : "(none)");

		for (k = ml->medias.head; k; k = k->next) {
			md = k->data;

			for (o = md->streams.head; o; o = o->next) {
				ps = o->data;

				if (PS_ISSET(ps, FALLBACK_RTCP))
					continue;

				char *addr = smart_ntop_p_buf(&ps->endpoint.ip46);

				if (_log_facility_cdr) {
				    const char* protocol = (!PS_ISSET(ps, RTP) && PS_ISSET(ps, RTCP)) ? "rtcp" : "rtp";
				    if(!PS_ISSET(ps, RTP) && PS_ISSET(ps, RTCP)) {
				    	cdrbufcur += sprintf(cdrbufcur,
				    			"ml%i_midx%u_%s_endpoint_ip=%s, "
				    			"ml%i_midx%u_%s_endpoint_port=%u, "
				    			"ml%i_midx%u_%s_local_relay_port=%u, "
				    			"ml%i_midx%u_%s_relayed_packets=%llu, "
				    			"ml%i_midx%u_%s_relayed_bytes=%llu, "
				    			"ml%i_midx%u_%s_relayed_errors=%llu, "
				    			"ml%i_midx%u_%s_last_packet=%llu, ",
								cdrlinecnt, md->index, protocol, addr,
								cdrlinecnt, md->index, protocol, ps->endpoint.port,
								cdrlinecnt, md->index, protocol, (unsigned int) (ps->sfd ? ps->sfd->fd.localport : 0),
								cdrlinecnt, md->index, protocol, (unsigned long long) ps->stats.packets,
								cdrlinecnt, md->index, protocol, (unsigned long long) ps->stats.bytes,
								cdrlinecnt, md->index, protocol, (unsigned long long) ps->stats.errors,
								cdrlinecnt, md->index, protocol, (unsigned long long) ps->last_packet);
				    } else {
#if (RE_HAS_MEASUREDELAY)
				    	cdrbufcur += sprintf(cdrbufcur,
				    			"ml%i_midx%u_%s_endpoint_ip=%s, "
				    			"ml%i_midx%u_%s_endpoint_port=%u, "
				    			"ml%i_midx%u_%s_local_relay_port=%u, "
				    			"ml%i_midx%u_%s_relayed_packets=%llu, "
				    			"ml%i_midx%u_%s_relayed_bytes=%llu, "
				    			"ml%i_midx%u_%s_relayed_errors=%llu, "
				    			"ml%i_midx%u_%s_last_packet=%llu, "
				    			"ml%i_midx%u_%s_delay_min=%llu.%09llu, "
				    			"ml%i_midx%u_%s_delay_avg=%llu.%09llu, "
				    			"ml%i_midx%u_%s_delay_max=%llu.%09llu, ",
								cdrlinecnt, md->index, protocol, addr,
								cdrlinecnt, md->index, protocol, ps->endpoint.port,
								cdrlinecnt, md->index, protocol, (unsigned int) (ps->sfd ? ps->sfd->fd.localport : 0),
								cdrlinecnt, md->index, protocol, (unsigned long long) ps->stats.packets,
								cdrlinecnt, md->index, protocol, (unsigned long long) ps->stats.bytes,
								cdrlinecnt, md->index, protocol, (unsigned long long) ps->stats.errors,
								cdrlinecnt, md->index, protocol, (unsigned long long) ps->last_packet,
								cdrlinecnt, md->index, protocol, (unsigned long long) ps->stats.delay_min.tv_sec, (unsigned long long) ps->stats.delay_min.tv_nsec,
								cdrlinecnt, md->index, protocol, (unsigned long long) ps->stats.delay_avg.tv_sec, (unsigned long long) ps->stats.delay_avg.tv_nsec,
								cdrlinecnt, md->index, protocol, (unsigned long long) ps->stats.delay_max.tv_sec, (unsigned long long) ps->stats.delay_max.tv_nsec);
#else
				    	cdrbufcur += sprintf(cdrbufcur,
				    			"ml%i_midx%u_%s_endpoint_ip=%s, "
				    			"ml%i_midx%u_%s_endpoint_port=%u, "
				    			"ml%i_midx%u_%s_local_relay_port=%u, "
				    			"ml%i_midx%u_%s_relayed_packets=%llu, "
				    			"ml%i_midx%u_%s_relayed_bytes=%llu, "
				    			"ml%i_midx%u_%s_relayed_errors=%llu, "
				    			"ml%i_midx%u_%s_last_packet=%llu, ",
								cdrlinecnt, md->index, protocol, addr,
								cdrlinecnt, md->index, protocol, ps->endpoint.port,
								cdrlinecnt, md->index, protocol, (unsigned int) (ps->sfd ? ps->sfd->fd.localport : 0),
								cdrlinecnt, md->index, protocol, (unsigned long long) ps->stats.packets,
								cdrlinecnt, md->index, protocol, (unsigned long long) ps->stats.bytes,
								cdrlinecnt, md->index, protocol, (unsigned long long) ps->stats.errors,
								cdrlinecnt, md->index, protocol, (unsigned long long) ps->last_packet);
#endif
				    }
				}

				ilog(LOG_INFO, "------ Media #%u, port %5u <> %15s:%-5hu%s, "
						"%llu p, %llu b, %llu e, %llu last_packet",
						md->index,
						(unsigned int) (ps->sfd ? ps->sfd->fd.localport : 0),
						addr, ps->endpoint.port,
						(!PS_ISSET(ps, RTP) && PS_ISSET(ps, RTCP)) ? " (RTCP)" : "",
						(unsigned long long) ps->stats.packets,
						(unsigned long long) ps->stats.bytes,
						(unsigned long long) ps->stats.errors,
						(unsigned long long) ps->last_packet);

				mutex_lock(&m->totalstats_lock);
				m->totalstats.total_relayed_packets += (unsigned long long) ps->stats.packets;
				m->totalstats_interval.total_relayed_packets += (unsigned long long) ps->stats.packets;
				m->totalstats.total_relayed_errors  += (unsigned long long) ps->stats.errors;
				m->totalstats_interval.total_relayed_errors  += (unsigned long long) ps->stats.errors;
				mutex_unlock(&m->totalstats_lock);
			}
		}
		if (_log_facility_cdr)
		    ++cdrlinecnt;
	}

	// --- for statistics getting one way stream or no relay at all
	mutex_lock(&m->totalstats_lock);
	m->totalstats.total_nopacket_relayed_sess *= 2;
	m->totalstats_interval.total_nopacket_relayed_sess *= 2;
	mutex_unlock(&m->totalstats_lock);

	for (l = c->monologues; l; l = l->next) {
		ml = l->data;

		// --- go through partner ml and search the RTP
		for (k = ml->medias.head; k; k = k->next) {
			md = k->data;

			for (o = md->streams.head; o; o = o->next) {
				ps = o->data;
				if ((PS_ISSET(ps, RTP) && !PS_ISSET(ps, RTCP))) {
					// --- only RTP is interesting
					found = 1;
					break;
				}
			}
			if (found) { break; }
		}
		found = 0;

		if (ml->active_dialogue) {
			// --- go through partner ml and search the RTP
			for (k = ml->active_dialogue->medias.head; k; k = k->next) {
				md = k->data;

				for (o = md->streams.head; o; o = o->next) {
					ps2 = o->data;
					if ((PS_ISSET(ps2, RTP) && !PS_ISSET(ps2, RTCP))) {
						// --- only RTP is interesting
						found = 1;
						break;
					}
				}
				if (found) { break; }
			}
		}

		if (ps && ps2 && ps2->stats.packets==0) {
			mutex_lock(&m->totalstats_lock);
			if (ps->stats.packets!=0) {
				m->totalstats.total_oneway_stream_sess++;
				m->totalstats_interval.total_oneway_stream_sess++;
			}
			else {
				m->totalstats.total_nopacket_relayed_sess++;
				m->totalstats_interval.total_nopacket_relayed_sess++;
			}
			mutex_unlock(&m->totalstats_lock);
		}
	}

	mutex_lock(&m->totalstats_lock);

	m->totalstats.total_nopacket_relayed_sess /= 2;
	m->totalstats_interval.total_nopacket_relayed_sess /= 2;

	m->totalstats.total_managed_sess += 1;
	m->totalstats_interval.total_managed_sess += 1;

	ml = c->monologues->data;
	if (ml->term_reason==TIMEOUT) {
		m->totalstats.total_timeout_sess++;
		m->totalstats_interval.total_timeout_sess++;
	} else if (ml->term_reason==SILENT_TIMEOUT) {
		m->totalstats.total_silent_timeout_sess++;
		m->totalstats_interval.total_silent_timeout_sess++;
	} else if (ml->term_reason==REGULAR) {
		m->totalstats.total_regular_term_sess++;
		m->totalstats_interval.total_regular_term_sess++;
	} else if (ml->term_reason==FORCED) {
		m->totalstats.total_forced_term_sess++;
		m->totalstats_interval.total_forced_term_sess++;
	}

	timeval_multiply(&m->totalstats.total_average_call_dur,&m->totalstats.total_average_call_dur,m->totalstats.total_managed_sess-1);
	timeval_add(&m->totalstats.total_average_call_dur,&m->totalstats.total_average_call_dur,&tim_result_duration);
	timeval_devide(&m->totalstats.total_average_call_dur,&m->totalstats.total_average_call_dur,m->totalstats.total_managed_sess);

	timeval_multiply(&m->totalstats_interval.total_average_call_dur,&m->totalstats_interval.total_average_call_dur,m->totalstats_interval.total_managed_sess-1);
	timeval_add(&m->totalstats_interval.total_average_call_dur,&m->totalstats_interval.total_average_call_dur,&tim_result_duration);
	timeval_devide(&m->totalstats_interval.total_average_call_dur,&m->totalstats_interval.total_average_call_dur,m->totalstats_interval.total_managed_sess);

	mutex_unlock(&m->totalstats_lock);

	if (_log_facility_cdr)
	    /* log it */
	    cdrlog(cdrbuffer);

	for (l = c->streams; l; l = l->next) {
		ps = l->data;

		unkernelize(ps);
		dtls_shutdown(ps);
		ps->sfd = NULL;
		crypto_cleanup(&ps->crypto);

		ps->rtp_sink = NULL;
		ps->rtcp_sink = NULL;
	}

	while (c->stream_fds) {
		sfd = c->stream_fds->data;
		c->stream_fds = g_slist_delete_link(c->stream_fds, c->stream_fds);
		poller_del_item(p, sfd->fd.fd);
		obj_put(sfd);
	}

	rwlock_unlock_w(&c->master_lock);
}



static int call_stream_address4(char *o, struct packet_stream *ps, enum stream_address_format format,
		int *len, struct interface_address *ifa)
{
	u_int32_t ip4;
	int l = 0;

	if (format == SAF_NG) {
		strcpy(o + l, "IP4 ");
		l = 4;
	}

	if (!in6_to_4(&ps->advertised_endpoint.ip46)) {
		strcpy(o + l, "0.0.0.0");
		l += 7;
	}
	else {
		ip4 = in6_to_4(&ifa->advertised);
		l += sprintf(o + l, IPF, IPP(ip4));
	}

	*len = l;
	return AF_INET;
}

static int call_stream_address6(char *o, struct packet_stream *ps, enum stream_address_format format,
		int *len, struct interface_address *ifa)
{
	int l = 0;

	if (format == SAF_NG) {
		strcpy(o + l, "IP6 ");
		l += 4;
	}

	if (is_addr_unspecified(&ps->advertised_endpoint.ip46)) {
		strcpy(o + l, "::");
		l += 2;
	}
	else {
		inet_ntop(AF_INET6, &ifa->advertised, o + l, 45); /* lies ... */
		l += strlen(o + l);
	}

	*len = l;
	return AF_INET6;
}


int call_stream_address46(char *o, struct packet_stream *ps, enum stream_address_format format,
		int *len, struct interface_address *ifa)
{
	struct packet_stream *sink;

	sink = packet_stream_sink(ps);
	if (ifa->family == AF_INET)
		return call_stream_address4(o, sink, format, len, ifa);
	return call_stream_address6(o, sink, format, len, ifa);
}

int call_stream_address(char *o, struct packet_stream *ps, enum stream_address_format format, int *len) {
	struct interface_address *ifa;
	struct call_media *media;

	media = ps->media;

	ifa = g_atomic_pointer_get(&media->local_address);
	if (!ifa)
		return -1;

	return call_stream_address46(o, ps, format, len, ifa);
}


static void __call_free(void *p) {
	struct call *c = p;
	struct call_monologue *m;
	struct call_media *md;
	struct packet_stream *ps;
	struct endpoint_map *em;
	GList *it;

	__C_DBG("freeing call struct");

	call_buffer_free(&c->buffer);
	mutex_destroy(&c->buffer_lock);
	rwlock_destroy(&c->master_lock);
	obj_put(c->dtls_cert);

	while (c->monologues) {
		m = c->monologues->data;
		c->monologues = g_slist_delete_link(c->monologues, c->monologues);

		g_hash_table_destroy(m->other_tags);

		for (it = m->medias.head; it; it = it->next) {
			md = it->data;
			g_queue_clear(&md->streams);
			while (md->endpoint_maps) {
				em = md->endpoint_maps->data;
				md->endpoint_maps = g_slist_delete_link(md->endpoint_maps, md->endpoint_maps);
				g_queue_clear(&em->sfds);
				g_slice_free1(sizeof(*em), em);
			}
			g_slice_free1(sizeof(*md), md);
		}
		g_queue_clear(&m->medias);

		g_slice_free1(sizeof(*m), m);
	}

	g_hash_table_destroy(c->tags);

	while (c->streams) {
		ps = c->streams->data;
		c->streams = g_slist_delete_link(c->streams, c->streams);
		g_slice_free1(sizeof(*ps), ps);
	}

	assert(c->stream_fds == NULL);
}

static struct call *call_create(const str *callid, struct callmaster *m) {
	struct call *c;

	ilog(LOG_NOTICE, "["STR_FORMAT"] Creating new call",
		STR_FMT(callid));
	c = obj_alloc0("call", sizeof(*c), __call_free);
	c->callmaster = m;
	mutex_init(&c->buffer_lock);
	call_buffer_init(&c->buffer);
	rwlock_init(&c->master_lock);
	c->tags = g_hash_table_new(str_hash, str_equal);
	call_str_cpy(c, &c->callid, callid);
	c->created = poller_now;
	c->dtls_cert = dtls_cert();
	c->tos = m->conf.default_tos;
	return c;
}

/* returns call with master_lock held in W */
struct call *call_get_or_create(const str *callid, struct callmaster *m) {
	struct call *c;

restart:
	rwlock_lock_r(&m->hashlock);
	c = g_hash_table_lookup(m->callhash, callid);
	if (!c) {
		rwlock_unlock_r(&m->hashlock);
		/* completely new call-id, create call */
		c = call_create(callid, m);
		rwlock_lock_w(&m->hashlock);
		if (g_hash_table_lookup(m->callhash, callid)) {
			/* preempted */
			rwlock_unlock_w(&m->hashlock);
			obj_put(c);
			goto restart;
		}
		g_hash_table_insert(m->callhash, &c->callid, obj_get(c));
		rwlock_lock_w(&c->master_lock);
		rwlock_unlock_w(&m->hashlock);
	}
	else {
		obj_hold(c);
		rwlock_lock_w(&c->master_lock);
		rwlock_unlock_r(&m->hashlock);
	}

	log_info_call(c);
	return c;
}

/* returns call with master_lock held in W, or NULL if not found */
struct call *call_get(const str *callid, struct callmaster *m) {
	struct call *ret;

	rwlock_lock_r(&m->hashlock);
	ret = g_hash_table_lookup(m->callhash, callid);
	if (!ret) {
		rwlock_unlock_r(&m->hashlock);
		return NULL;
	}

	rwlock_lock_w(&ret->master_lock);
	obj_hold(ret);
	rwlock_unlock_r(&m->hashlock);

	log_info_call(ret);
	return ret;
}

/* returns call with master_lock held in W, or possibly NULL iff opmode == OP_ANSWER */
struct call *call_get_opmode(const str *callid, struct callmaster *m, enum call_opmode opmode) {
	if (opmode == OP_OFFER)
		return call_get_or_create(callid, m);
	return call_get(callid, m);
}

/* must be called with call->master_lock held in W */
struct call_monologue *__monologue_create(struct call *call) {
	struct call_monologue *ret;

	__C_DBG("creating new monologue");
	ret = g_slice_alloc0(sizeof(*ret));

	ret->call = call;
	ret->created = poller_now;
	ret->other_tags = g_hash_table_new(str_hash, str_equal);
	g_queue_init(&ret->medias);

	call->monologues = g_slist_prepend(call->monologues, ret);

	return ret;
}

/* must be called with call->master_lock held in W */
void __monologue_tag(struct call_monologue *ml, const str *tag) {
	struct call *call = ml->call;

	__C_DBG("tagging monologue with '"STR_FORMAT"'", STR_FMT(tag));
	call_str_cpy(call, &ml->tag, tag);
	g_hash_table_insert(call->tags, &ml->tag, ml);
}

static void __stream_unkernelize(struct packet_stream *ps) {
	unkernelize(ps);
	PS_CLEAR(ps, CONFIRMED);
	PS_CLEAR(ps, HAS_HANDLER);
}
static void stream_unkernelize(struct packet_stream *ps) {
	if (!ps)
		return;
	mutex_lock(&ps->in_lock);
	__stream_unkernelize(ps);
	mutex_unlock(&ps->in_lock);
}

/* must be called with call->master_lock held in W */
static void __monologue_unkernelize(struct call_monologue *monologue) {
	GList *l, *m;
	struct call_media *media;
	struct packet_stream *stream;

	if (!monologue)
		return;

	monologue->deleted = 0; /* not really related, but indicates activity, so cancel
				   any pending deletion */

	for (l = monologue->medias.head; l; l = l->next) {
		media = l->data;

		for (m = media->streams.head; m; m = m->next) {
			stream = m->data;
			__stream_unkernelize(stream);
			if (stream->rtp_sink)
				__stream_unkernelize(stream->rtp_sink);
			if (stream->rtcp_sink)
				__stream_unkernelize(stream->rtcp_sink);
		}
	}
}

/* must be called with call->master_lock held in W */
static void __monologue_destroy(struct call_monologue *monologue) {
	struct call *call;
	struct call_monologue *dialogue;
	GList *l;

	call = monologue->call;

	g_hash_table_remove(call->tags, &monologue->tag);

	l = g_hash_table_get_values(monologue->other_tags);

	while (l) {
		dialogue = l->data;
		l = g_list_delete_link(l, l);
		g_hash_table_remove(dialogue->other_tags, &monologue->tag);
		if (!g_hash_table_size(dialogue->other_tags))
			__monologue_destroy(dialogue);
	}
}

/* must be called with call->master_lock held in W */
static struct call_monologue *call_get_monologue(struct call *call, const str *fromtag) {
	struct call_monologue *ret;

	__C_DBG("getting monologue for tag '"STR_FORMAT"' in call '"STR_FORMAT"'",
			STR_FMT(fromtag), STR_FMT(&call->callid));
	ret = g_hash_table_lookup(call->tags, fromtag);
	if (ret) {
		__C_DBG("found existing monologue");
		__monologue_unkernelize(ret);
		__monologue_unkernelize(ret->active_dialogue);
		return ret;
	}

	ret = __monologue_create(call);
	__monologue_tag(ret, fromtag);
	/* we need both sides of the dialogue even in the initial offer, so create
	 * another monologue without to-tag (to be filled in later) */
	ret->active_dialogue = __monologue_create(call);

	return ret;
}

/* must be called with call->master_lock held in W */
static struct call_monologue *call_get_dialogue(struct call *call, const str *fromtag, const str *totag) {
	struct call_monologue *ft, *ret, *tt;

	__C_DBG("getting dialogue for tags '"STR_FORMAT"'<>'"STR_FORMAT"' in call '"STR_FORMAT"'",
			STR_FMT(fromtag), STR_FMT(totag), STR_FMT(&call->callid));
	/* if the to-tag is known already, return that */
	tt = g_hash_table_lookup(call->tags, totag);
	if (tt) {
		__C_DBG("found existing dialogue");
		__monologue_unkernelize(tt);
		__monologue_unkernelize(tt->active_dialogue);

		/* make sure that the dialogue is actually intact */
		if (!str_cmp_str(fromtag, &tt->active_dialogue->tag))
			return tt;
	}

	/* otherwise, at least the from-tag has to be known. it's an error if it isn't */
	ft = g_hash_table_lookup(call->tags, fromtag);
	if (!ft)
		return NULL;

	__monologue_unkernelize(ft);

	/* check for a half-complete dialogue and fill in the missing half if possible */
	ret = ft->active_dialogue;
	__monologue_unkernelize(ret);

	if (!ret->tag.s)
		goto tag;

	/* we may have seen both tags previously and they just need to be linked up */
	if (tt) {
		ret = tt;
		goto link;
	}

	/* this is an additional dialogue created from a single from-tag */
	ret = __monologue_create(call);

tag:
	__monologue_tag(ret, totag);
link:
	g_hash_table_insert(ret->other_tags, &ft->tag, ft);
	g_hash_table_insert(ft->other_tags, &ret->tag, ret);
	ret->active_dialogue = ft;
	ft->active_dialogue = ret;

	return ret;
}

struct call_monologue *call_get_mono_dialogue(struct call *call, const str *fromtag, const str *totag) {
	if (!totag || !totag->s) /* offer, not answer */
		return call_get_monologue(call, fromtag);
	return call_get_dialogue(call, fromtag, totag);
}


int call_delete_branch(struct callmaster *m, const str *callid, const str *branch,
	const str *fromtag, const str *totag, bencode_item_t *output)
{
	struct call *c;
	struct call_monologue *ml;
	int ret;
	const str *match_tag;
	GSList *i;

	c = call_get(callid, m);
	if (!c) {
		ilog(LOG_INFO, "["STR_FORMAT"] Call-ID to delete not found", STR_FMT(callid));
		goto err;
	}

	for (i = c->monologues; i; i = i->next) {
		ml = i->data;
		memset(&ml->terminated,0,sizeof(struct timeval));
		gettimeofday(&(ml->terminated), NULL);
		ml->term_reason = REGULAR;
	}

	if (!fromtag || !fromtag->s || !fromtag->len)
		goto del_all;

	match_tag = (totag && totag->s && totag->len) ? totag : fromtag;

	ml = g_hash_table_lookup(c->tags, match_tag);
	if (!ml) {
		ilog(LOG_INFO, "Tag '"STR_FORMAT"' in delete message not found, ignoring",
				STR_FMT(match_tag));
		goto err;
	}

	if (output)
		ng_call_stats(c, fromtag, totag, output, NULL);

/*
	if (branch && branch->len) {
		if (!g_hash_table_remove(c->branches, branch)) {
			ilog(LOG_INFO, LOG_PREFIX_CI "Branch to delete doesn't exist", STR_FMT(&c->callid), STR_FMT(branch));
			goto err;
		}

		ilog(LOG_INFO, LOG_PREFIX_CI "Branch deleted", LOG_PARAMS_CI(c));
		if (g_hash_table_size(c->branches))
			goto success_unlock;
		else
			DBG("no branches left, deleting full call");
	}
*/

	ilog(LOG_INFO, "Scheduling deletion of call branch '"STR_FORMAT"' in %d seconds",
			STR_FMT(&ml->tag), m->conf.delete_delay);
	ml->deleted = poller_now + m->conf.delete_delay;
	if (!c->ml_deleted || c->ml_deleted > ml->deleted)
		c->ml_deleted = ml->deleted;
	goto success_unlock;

del_all:
	ilog(LOG_INFO, "Scheduling deletion of entire call in %d seconds", m->conf.delete_delay);
	c->deleted = poller_now + m->conf.delete_delay;
	rwlock_unlock_w(&c->master_lock);
	goto success;

success_unlock:
	rwlock_unlock_w(&c->master_lock);
success:
	ret = 0;
	goto out;

err:
	if (c)
		rwlock_unlock_w(&c->master_lock);
	ret = -1;
	goto out;

out:
	if (c)
		obj_put(c);
	return ret;
}


static void callmaster_get_all_calls_interator(void *key, void *val, void *ptr) {
	GQueue *q = ptr;
	g_queue_push_tail(q, obj_get_o(val));
}

void callmaster_get_all_calls(struct callmaster *m, GQueue *q) {
	rwlock_lock_r(&m->hashlock);
	g_hash_table_foreach(m->callhash, callmaster_get_all_calls_interator, q);
	rwlock_unlock_r(&m->hashlock);

}


static void calls_dump_iterator(void *key, void *val, void *ptr) {
	struct call *c = val;
	struct callmaster *m = c->callmaster;

	redis_update(c, m->conf.redis);
}

void calls_dump_redis(struct callmaster *m) {
	if (!m->conf.redis)
		return;

	ilog(LOG_DEBUG, "Start dumping all call data to Redis...\n");
	redis_wipe_mod(m->conf.redis);
	g_hash_table_foreach(m->callhash, calls_dump_iterator, NULL);
	ilog(LOG_DEBUG, "Finished dumping all call data to Redis\n");
}

const struct transport_protocol *transport_protocol(const str *s) {
	int i;

	if (!s || !s->s)
		goto out;

	for (i = 0; i < num_transport_protocols; i++) {
		if (strlen(transport_protocols[i].name) != s->len)
			continue;
		if (strncasecmp(transport_protocols[i].name, s->s, s->len))
			continue;
		return &transport_protocols[i];
	}

out:
	return NULL;
}

void callmaster_config_init(struct callmaster *m) {
	GList *l;
	struct interface_address *ifa;
	struct local_interface *lif;

	m->interfaces = g_hash_table_new(str_hash, str_equal);

	for (l = m->conf.interfaces->head; l; l = l->next) {
		ifa = l->data;

		lif = g_hash_table_lookup(m->interfaces, &ifa->interface_name);
		if (!lif) {
			lif = g_slice_alloc0(sizeof(*lif));
			lif->name = ifa->interface_name;
			g_hash_table_insert(m->interfaces, &lif->name, lif);
			g_queue_push_tail(&m->interface_list, lif);
		}

		if (IN6_IS_ADDR_V4MAPPED(&ifa->addr))
			g_queue_push_tail(&lif->ipv4, ifa);
		else
			g_queue_push_tail(&lif->ipv6, ifa);

		sdp_ice_foundation(ifa);
	}
}

struct local_interface *get_local_interface(struct callmaster *m, const str *name) {
	struct local_interface *lif;

	if (!name || !name->s)
		return m->interface_list.head->data;

	lif = g_hash_table_lookup(m->interfaces, name);
	return lif;
}

static const GQueue *get_interface_addresses(struct local_interface *lif, int family) {
	if (!lif)
		return NULL;

	switch (family) {
		case AF_INET:
			return &lif->ipv4;
			break;
		case AF_INET6:
			return &lif->ipv6;
			break;
		default:
			return NULL;
	}
}

static struct interface_address *get_interface_address(struct local_interface *lif, int family) {
	const GQueue *q;

	q = get_interface_addresses(lif, family);
	if (!q || !q->head)
		return NULL;
	return q->head->data;
}

/* safety fallback */
struct interface_address *get_any_interface_address(struct local_interface *lif, int family) {
	struct interface_address *ifa;
	GQueue q = G_QUEUE_INIT;

	get_all_interface_addresses(&q, lif, family);
	ifa = q.head->data;
	g_queue_clear(&q);
	return ifa;
}

void get_all_interface_addresses(GQueue *q, struct local_interface *lif, int family) {
	g_queue_append(q, get_interface_addresses(lif, family));
	if (family == AF_INET)
		g_queue_append(q, get_interface_addresses(lif, AF_INET6));
	else
		g_queue_append(q, get_interface_addresses(lif, AF_INET));
}

struct interface_address *get_interface_from_address(struct local_interface *lif, const struct in6_addr *addr) {
	GQueue *q;
	GList *l;
	struct interface_address *ifa;

	if (IN6_IS_ADDR_V4MAPPED(addr))
		q = &lif->ipv4;
	else
		q = &lif->ipv6;

	for (l = q->head; l; l = l->next) {
		ifa = l->data;
		if (!memcmp(&ifa->addr, addr, sizeof(*addr)))
			return ifa;
	}

	return NULL;
}<|MERGE_RESOLUTION|>--- conflicted
+++ resolved
@@ -1344,8 +1344,6 @@
 		DS(bytes);
 		DS(errors);
 
-<<<<<<< HEAD
-=======
 #if (RE_HAS_MEASUREDELAY)
 		mutex_lock(&m->statspslock);
 		ps->stats.delay_min = m->statsps.delay_min = ke->stats.delay_min;
@@ -1354,7 +1352,6 @@
 		mutex_unlock(&m->statspslock);
 #endif
 
->>>>>>> 6d33ef76
 		mutex_lock(&ps->in_lock);
 
 		if (ke->stats.packets != ps->kernel_stats.packets)
@@ -1364,15 +1361,12 @@
 		ps->kernel_stats.bytes = ke->stats.bytes;
 		ps->kernel_stats.errors = ke->stats.errors;
 
-<<<<<<< HEAD
-=======
 #if (RE_HAS_MEASUREDELAY)
 		ps->kernel_stats.delay_min = ke->stats.delay_min;
 		ps->kernel_stats.delay_avg = ke->stats.delay_avg;
 		ps->kernel_stats.delay_max = ke->stats.delay_max;
 #endif
 
->>>>>>> 6d33ef76
 		update = 0;
 
 		sink = packet_stream_sink(ps);
