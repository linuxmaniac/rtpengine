#include <stdio.h>
#include <unistd.h>
#include <signal.h>
#include <sys/resource.h>
#include <glib.h>
#include <glib/gstdio.h>
#include <sys/socket.h>
#include <netinet/in.h>
#include <arpa/inet.h>
#include <dlfcn.h>
#include <errno.h>
#include <stdlib.h>
#include <time.h>
#include <openssl/ssl.h>

#include "poller.h"
#include "control_tcp.h"
#include "control_udp.h"
#include "control_ng.h"
#include "aux.h"
#include "log.h"
#include "call.h"
#include "kernel.h"
#include "redis.h"
#include "sdp.h"
#include "dtls.h"
#include "call_interfaces.h"
#include "cli.h"
#include "graphite.h"



#define REDIS_MODULE_VERSION "redis/6"




#define die(x...) do {									\
	fprintf(stderr, x);								\
	fprintf(stderr, "\n");								\
	ilog(LOG_CRIT, x);								\
	exit(-1);									\
} while(0)
#define dlresolve(n) do {								\
	n ## _mod = dlsym(dlh, "mod_" #n);						\
	if (!n ## _mod)									\
		die("Failed to resolve symbol from plugin: %s", "mod_" #n);		\
} while(0)
#define check_struct_size(x) do {							\
	unsigned long *uip;								\
	uip = dlsym(dlh, "__size_struct_" #x);						\
	if (!uip)									\
		die("Failed to resolve symbol from plugin: %s", "__size_struct_" #x);	\
	if (*uip != sizeof(struct x))							\
		die("Struct size mismatch in plugin: %s", #x);				\
} while(0)
#define check_struct_offset(x,y) do {							\
	unsigned long *uip;								\
	uip = dlsym(dlh, "__offset_struct_" #x "_" #y);					\
	if (!uip)									\
		die("Failed to resolve symbol from plugin: %s", 			\
		"__offset_struct_" #x "_" #y);						\
	if (*uip != (unsigned long) &(((struct x *) 0)->y))				\
		die("Struct offset mismatch in plugin: %s->%s", #x, #y);		\
	uip = dlsym(dlh, "__size_struct_" #x "_" #y);					\
	if (!uip)									\
		die("Failed to resolve symbol from plugin: %s", 			\
		"__size_struct_" #x "_" #y);						\
	if (*uip != sizeof(((struct x *) 0)->y))					\
		die("Struct member size mismatch in plugin: %s->%s", #x, #y);		\
} while(0)



struct main_context {
	struct poller		*p;
	struct callmaster	*m;
};




static int global_shutdown;
static mutex_t *openssl_locks;

static char *pidfile;
static gboolean foreground;
static GQueue interfaces = G_QUEUE_INIT;
static u_int32_t listenp;
static u_int16_t listenport;
static struct in6_addr udp_listenp;
static u_int16_t udp_listenport;
static struct in6_addr ng_listenp;
static u_int16_t ng_listenport;
static u_int32_t cli_listenp;
static u_int16_t cli_listenport;
static int tos;
static int table = -1;
static int no_fallback;
static int timeout;
static int silent_timeout;
static int port_min = 30000;
static int port_max = 40000;
static u_int32_t redis_ip;
static u_int16_t redis_port;
static int redis_db = -1;
static char *b2b_url;
static enum xmlrpc_format xmlrpc_fmt = XF_SEMS;
static int num_threads;
static int delete_delay = 30;
static u_int32_t graphite_ip = 0;
static u_int16_t graphite_port;
static int graphite_interval = 0;

static void sighandler(gpointer x) {
	sigset_t ss;
	int ret;
	struct timespec ts;

	sigemptyset(&ss);
	sigaddset(&ss, SIGINT);
	sigaddset(&ss, SIGTERM);
	sigaddset(&ss, SIGUSR1);
	sigaddset(&ss, SIGUSR2);

	ts.tv_sec = 0;
	ts.tv_nsec = 100000000; /* 0.1 sec */

	while (!global_shutdown) {
		ret = sigtimedwait(&ss, NULL, &ts);
		if (ret == -1) {
			if (errno == EAGAIN || errno == EINTR)
				continue;
			abort();
		}
		
		if (ret == SIGINT || ret == SIGTERM)
			global_shutdown = 1;
		else if (ret == SIGUSR1) {
		        if (get_log_level() > 0) {
				g_atomic_int_add(&log_level, -1);
				setlogmask(LOG_UPTO(get_log_level()));
				ilog(get_log_level(), "Set log level to %d\n",
						get_log_level());
			}
		}
		else if (ret == SIGUSR2) {
		        if (get_log_level() < 7) {
				g_atomic_int_add(&log_level, 1);
				setlogmask(LOG_UPTO(get_log_level()));
				ilog(get_log_level(), "Set log level to %d\n",
						get_log_level());
			}
		}
		else
			abort();
	}
}


static void signals(void) {
	sigset_t ss;

	sigfillset(&ss);
	sigdelset(&ss, SIGABRT);
	sigdelset(&ss, SIGSEGV);
	sigdelset(&ss, SIGQUIT);
	sigprocmask(SIG_SETMASK, &ss, NULL);
	pthread_sigmask(SIG_SETMASK, &ss, NULL);
}

static void resources(void) {
	int tryv;

	rlim(RLIMIT_CORE, RLIM_INFINITY);
	for (tryv = ((1<<16) - 1); tryv && rlim(RLIMIT_NOFILE, tryv) == -1; tryv >>= 1)
		;

	rlim(RLIMIT_DATA, RLIM_INFINITY);
	rlim(RLIMIT_RSS, RLIM_INFINITY);
	rlim(RLIMIT_AS, RLIM_INFINITY);
}



static int parse_log_facility(char *name, int *dst) {
	int i;
	for (i = 0 ; _facilitynames[i].c_name; i++) {
		if (strcmp(_facilitynames[i].c_name, name) == 0) {
			*dst = _facilitynames[i].c_val;
			return 1;
		}
	}
	return 0;
}

static void print_available_log_facilities () {
	int i;

	fprintf(stderr, "available facilities:");
	for (i = 0 ; _facilitynames[i].c_name; i++) {
		fprintf(stderr, " %s",  _facilitynames[i].c_name);
	}
	fprintf(stderr, "\n");
}


static struct interface_address *if_addr_parse(char *s) {
	str name;
	char *c;
	struct in6_addr addr, adv;
	struct interface_address *ifa;
	int family;

	/* name */
	c = strchr(s, '/');
	if (c) {
		*c++ = 0;
		str_init(&name, s);
		s = c;
	}
	else
		str_init(&name, "default");

	/* advertised address */
	c = strchr(s, '!');
	if (c)
		*c++ = 0;

	/* address */
	if (pton_46(&addr, s, &family))
		return NULL;

	adv = addr;
	if (c) {
		if (pton_46(&adv, c, NULL))
			return NULL;
	}

	ifa = g_slice_alloc(sizeof(*ifa));
	ifa->interface_name = name;
	ifa->addr = addr;
	ifa->advertised = adv;
	ifa->family = family;

	return ifa;
}



static void options(int *argc, char ***argv) {
	char **if_a = NULL;
	char **iter;
	struct interface_address *ifa;
	char *listenps = NULL;
	char *listenudps = NULL;
	char *listenngs = NULL;
	char *listencli = NULL;
	char *graphitep = NULL;
	char *redisps = NULL;
	char *log_facility_s = NULL;
        char *log_facility_cdr_s = NULL;
	int version = 0;
	int sip_source = 0;

	GOptionEntry e[] = {
		{ "version",	'v', 0, G_OPTION_ARG_NONE,	&version,	"Print build time and exit",	NULL		},
		{ "table",	't', 0, G_OPTION_ARG_INT,	&table,		"Kernel table to use",		"INT"		},
		{ "no-fallback",'F', 0, G_OPTION_ARG_NONE,	&no_fallback,	"Only start when kernel module is available", NULL },
		{ "interface",	'i', 0, G_OPTION_ARG_STRING_ARRAY,&if_a,	"Local interface for RTP",	"[NAME/]IP[!IP]"},
		{ "listen-tcp",	'l', 0, G_OPTION_ARG_STRING,	&listenps,	"TCP port to listen on",	"[IP:]PORT"	},
		{ "listen-udp",	'u', 0, G_OPTION_ARG_STRING,	&listenudps,	"UDP port to listen on",	"[IP46:]PORT"	},
		{ "listen-ng",	'n', 0, G_OPTION_ARG_STRING,	&listenngs,	"UDP port to listen on, NG protocol", "[IP46:]PORT"	},
        { "listen-cli", 'c', 0, G_OPTION_ARG_STRING,    &listencli,     "UDP port to listen on, CLI",   "[IP46:]PORT"     },
        { "graphite", 'g', 0, G_OPTION_ARG_STRING,    &graphitep,     "Address of the graphite server",   "[IP46:]PORT"     },
		{ "graphite-interval",  'w', 0, G_OPTION_ARG_INT,    &graphite_interval,  "Graphite send interval in seconds",    "INT"   },
		{ "tos",	'T', 0, G_OPTION_ARG_INT,	&tos,		"Default TOS value to set on streams",	"INT"		},
		{ "timeout",	'o', 0, G_OPTION_ARG_INT,	&timeout,	"RTP timeout",			"SECS"		},
		{ "silent-timeout",'s',0,G_OPTION_ARG_INT,	&silent_timeout,"RTP timeout for muted",	"SECS"		},
		{ "pidfile",	'p', 0, G_OPTION_ARG_FILENAME,	&pidfile,	"Write PID to file",		"FILE"		},
		{ "foreground",	'f', 0, G_OPTION_ARG_NONE,	&foreground,	"Don't fork to background",	NULL		},
		{ "port-min",	'm', 0, G_OPTION_ARG_INT,	&port_min,	"Lowest port to use for RTP",	"INT"		},
		{ "port-max",	'M', 0, G_OPTION_ARG_INT,	&port_max,	"Highest port to use for RTP",	"INT"		},
		{ "redis",	'r', 0, G_OPTION_ARG_STRING,	&redisps,	"Connect to Redis database",	"IP:PORT"	},
		{ "redis-db",	'R', 0, G_OPTION_ARG_INT,	&redis_db,	"Which Redis DB to use",	"INT"	},
		{ "b2b-url",	'b', 0, G_OPTION_ARG_STRING,	&b2b_url,	"XMLRPC URL of B2B UA"	,	"STRING"	},
		{ "log-level",	'L', 0, G_OPTION_ARG_INT,	(void *)&log_level,"Mask log priorities above this level","INT"	},
		{ "log-facility",0,  0,	G_OPTION_ARG_STRING, &log_facility_s, "Syslog facility to use for logging", "daemon|local0|...|local7"},
		{ "log-facility-cdr",0,  0, G_OPTION_ARG_STRING, &log_facility_cdr_s, "Syslog facility to use for logging CDRs", "daemon|local0|...|local7"},
		{ "log-stderr",	'E', 0, G_OPTION_ARG_NONE,	&_log_stderr,	"Log on stderr instead of syslog",	NULL		},
		{ "xmlrpc-format",'x', 0, G_OPTION_ARG_INT,	&xmlrpc_fmt,	"XMLRPC timeout request format to use. 0: SEMS DI, 1: call-id only",	"INT"	},
		{ "num-threads",  0, 0, G_OPTION_ARG_INT,	&num_threads,	"Number of worker threads to create",	"INT"	},
		{ "delete-delay",  'd', 0, G_OPTION_ARG_INT,    &delete_delay,  "Delay for deleting a session from memory.",    "INT"   },
		{ "sip-source",  0,  0, G_OPTION_ARG_NONE,	&sip_source,	"Use SIP source address by default",	NULL	},
		{ "dtls-passive", 0, 0, G_OPTION_ARG_NONE,	&dtls_passive_def,"Always prefer DTLS passive role",	NULL	},
		{ NULL, }
	};

	GOptionContext *c;
	GError *er = NULL;

	c = g_option_context_new(" - next-generation media proxy");
	g_option_context_add_main_entries(c, e, NULL);
	if (!g_option_context_parse(c, argc, argv, &er))
		die("Bad command line: %s", er->message);

	if (version)
		die("%s", RTPENGINE_VERSION);

	if (!if_a)
		die("Missing option --interface");
	if (!listenps && !listenudps && !listenngs)
		die("Missing option --listen-tcp, --listen-udp or --listen-ng");

	for (iter = if_a; *iter; iter++) {
		ifa = if_addr_parse(*iter);
		if (!ifa)
			die("Invalid interface specification: %s", *iter);
		g_queue_push_tail(&interfaces, ifa);
	}

	if (listenps) {
		if (parse_ip_port(&listenp, &listenport, listenps))
			die("Invalid IP or port (--listen-tcp)");
	}
	if (listenudps) {
		if (parse_ip6_port(&udp_listenp, &udp_listenport, listenudps))
			die("Invalid IP or port (--listen-udp)");
	}
	if (listenngs) {
		if (parse_ip6_port(&ng_listenp, &ng_listenport, listenngs))
			die("Invalid IP or port (--listen-ng)");
	}

	if (listencli) {if (parse_ip_port(&cli_listenp, &cli_listenport, listencli))
	    die("Invalid IP or port (--listen-cli)");
	}

	if (graphitep) {if (parse_ip_port(&graphite_ip, &graphite_port, graphitep))
	    die("Invalid IP or port (--graphite)");
	}

	if (tos < 0 || tos > 255)
		die("Invalid TOS value");

	if (timeout <= 0)
		timeout = 60;
	if (silent_timeout <= 0)
		silent_timeout = 3600;

	if (redisps) {
		if (parse_ip_port(&redis_ip, &redis_port, redisps) || !redis_ip)
			die("Invalid IP or port (--redis)");
		if (redis_db < 0)
			die("Must specify Redis DB number (--redis-db) when using Redis");
	}
	
	if (xmlrpc_fmt > 1)
		die("Invalid XMLRPC format");

	if ((log_level < LOG_EMERG) || (log_level > LOG_DEBUG))
	        die("Invalid log level (--log_level)");
	setlogmask(LOG_UPTO(log_level));

	if (log_facility_s) {
		if (!parse_log_facility(log_facility_s, &_log_facility)) {
			print_available_log_facilities();
			die ("Invalid log facility '%s' (--log-facility)\n", log_facility_s);
		}
	}

        if (log_facility_cdr_s) {
                if (!parse_log_facility(log_facility_cdr_s, &_log_facility_cdr)) {
                        print_available_log_facilities();
                        die ("Invalid log facility for CDR '%s' (--log-facility-cdr)\n", log_facility_cdr_s);
                }
        }

	if (_log_stderr) {
		write_log = log_to_stderr;
		max_log_line_length = 0;
	}

	if (!sip_source)
		trust_address_def = 1;
}


static void daemonize(void) {
	if (fork())
		_exit(0);
	stdin = freopen("/dev/null", "r", stdin);
	stdout = freopen("/dev/null", "w", stdout);
	stderr = freopen("/dev/null", "w", stderr);
	setpgrp();
}

static void wpidfile(void) {
	FILE *fp;

	if (!pidfile)
		return;

	fp = fopen(pidfile, "w");
	if (fp) {
		fprintf(fp, "%u\n", getpid());
		fclose(fp);
	}
}


static void cb_openssl_threadid(CRYPTO_THREADID *tid) {
	pthread_t me;

	me = pthread_self();

	if (sizeof(me) == sizeof(void *))
		CRYPTO_THREADID_set_pointer(tid, (void *) me);
	else
		CRYPTO_THREADID_set_numeric(tid, (unsigned long) me);
}

static void cb_openssl_lock(int mode, int type, const char *file, int line) {
	if ((mode & CRYPTO_LOCK))
		mutex_lock(&openssl_locks[type]);
	else
		mutex_unlock(&openssl_locks[type]);
}

static void make_OpenSSL_thread_safe(void) {
	int i;

	openssl_locks = malloc(sizeof(*openssl_locks) * CRYPTO_num_locks());
	for (i = 0; i < CRYPTO_num_locks(); i++)
		mutex_init(&openssl_locks[i]);

	CRYPTO_THREADID_set_callback(cb_openssl_threadid);
	CRYPTO_set_locking_callback(cb_openssl_lock);
}


static void init_everything() {
	struct timespec ts;

	log_init();
	clock_gettime(CLOCK_REALTIME, &ts);
	srandom(ts.tv_sec ^ ts.tv_nsec);
	SSL_library_init();
	SSL_load_error_strings();
	make_OpenSSL_thread_safe();

#if !GLIB_CHECK_VERSION(2,32,0)
	g_thread_init(NULL);
#endif
	if (!_log_stderr)
		openlog("rtpengine", LOG_PID | LOG_NDELAY, _log_facility);
	signals();
	resources();
	sdp_init();
	dtls_init();
}

void redis_mod_verify(void *dlh) {
	dlresolve(redis_new);
	dlresolve(redis_restore);
	dlresolve(redis_update);
	dlresolve(redis_delete);
	dlresolve(redis_wipe);

	check_struct_size(call);
	check_struct_size(packet_stream);
	check_struct_size(call_media);
	check_struct_size(call_monologue);
	check_struct_size(crypto_suite);
	check_struct_size(crypto_context);

	check_struct_offset(call, callmaster);
	check_struct_offset(call, master_lock);
	check_struct_offset(call, monologues);
	check_struct_offset(call, tags);
	check_struct_offset(call, streams);
	check_struct_offset(call, stream_fds);
	check_struct_offset(call, dtls_cert);
	check_struct_offset(call, callid);
	check_struct_offset(call, last_signal);

	check_struct_offset(packet_stream, media);
	check_struct_offset(packet_stream, call);
	check_struct_offset(packet_stream, rtcp_sibling);
	check_struct_offset(packet_stream, handler);
	check_struct_offset(packet_stream, crypto);
	check_struct_offset(packet_stream, dtls_cert);
	check_struct_offset(packet_stream, ps_flags);

	check_struct_offset(call_media, monologue);
	check_struct_offset(call_media, call);
	check_struct_offset(call_media, protocol);
	check_struct_offset(call_media, fingerprint);
	check_struct_offset(call_media, streams);
	check_struct_offset(call_media, media_flags);

	check_struct_offset(call_monologue, call);
	check_struct_offset(call_monologue, tag);
	check_struct_offset(call_monologue, created);
	check_struct_offset(call_monologue, other_tags);
	check_struct_offset(call_monologue, active_dialogue);
	check_struct_offset(call_monologue, medias);

	check_struct_offset(stream_fd, fd);
	check_struct_offset(stream_fd, call);
	check_struct_offset(stream_fd, stream);
	check_struct_offset(stream_fd, dtls);
}

void create_everything(struct main_context *ctx) {
	struct callmaster_config mc;
	struct control_tcp *ct;
	struct control_udp *cu;
	struct control_ng *cn;
	struct cli *cl;
	int kfd = -1;
	void *dlh;
	const char **strp;

	if (table < 0)
		goto no_kernel;
	if (kernel_create_table(table)) {
		fprintf(stderr, "FAILED TO CREATE KERNEL TABLE %i, KERNEL FORWARDING DISABLED\n", table);
		ilog(LOG_CRIT, "FAILED TO CREATE KERNEL TABLE %i, KERNEL FORWARDING DISABLED\n", table);
		if (no_fallback)
			exit(-1);
		goto no_kernel;
	}
	kfd = kernel_open_table(table);
	if (kfd == -1) {
		fprintf(stderr, "FAILED TO OPEN KERNEL TABLE %i, KERNEL FORWARDING DISABLED\n", table);
		ilog(LOG_CRIT, "FAILED TO OPEN KERNEL TABLE %i, KERNEL FORWARDING DISABLED\n", table);
		if (no_fallback)
			exit(-1);
		goto no_kernel;
	}

no_kernel:
	ctx->p = poller_new();
	if (!ctx->p)
		die("poller creation failed");

	ctx->m = callmaster_new(ctx->p);
	if (!ctx->m)
		die("callmaster creation failed");

	dtls_timer(ctx->p);

	ZERO(mc);
	mc.kernelfd = kfd;
	mc.kernelid = table;
	mc.interfaces = &interfaces;
	mc.port_min = port_min;
	mc.port_max = port_max;
	mc.timeout = timeout;
	mc.silent_timeout = silent_timeout;
	mc.delete_delay = delete_delay;
	mc.default_tos = tos;
	mc.b2b_url = b2b_url;
	mc.fmt = xmlrpc_fmt;

	ct = NULL;
	if (listenport) {
		ct = control_tcp_new(ctx->p, listenp, listenport, ctx->m);
		if (!ct)
			die("Failed to open TCP control connection port");
	}

	cu = NULL;
	if (udp_listenport) {
		callmaster_exclude_port(ctx->m, udp_listenport);
		cu = control_udp_new(ctx->p, udp_listenp, udp_listenport, ctx->m);
		if (!cu)
			die("Failed to open UDP control connection port");
	}

	cn = NULL;
	if (ng_listenport) {
		callmaster_exclude_port(ctx->m, ng_listenport);
		cn = control_ng_new(ctx->p, ng_listenp, ng_listenport, ctx->m);
		if (!cn)
			die("Failed to open UDP control connection port");
	}

	cl = NULL;
	if (cli_listenport) {
	    callmaster_exclude_port(ctx->m, cli_listenport);
	    cl = cli_new(ctx->p, cli_listenp, cli_listenport, ctx->m);
	    if (!cl)
	        die("Failed to open UDP CLI connection port");
	}

	if (redis_ip) {
		dlh = dlopen(MP_PLUGIN_DIR "/rtpengine-redis.so", RTLD_NOW | RTLD_GLOBAL);
		if (!dlh && !g_file_test(MP_PLUGIN_DIR "/rtpengine-redis.so", G_FILE_TEST_IS_REGULAR)
				&& g_file_test("../../rtpengine-redis/redis.so", G_FILE_TEST_IS_REGULAR))
			dlh = dlopen("../../rtpengine-redis/redis.so", RTLD_NOW | RTLD_GLOBAL);
		if (!dlh)
			die("Failed to open redis plugin, aborting (%s)", dlerror());
		strp = dlsym(dlh, "__module_version");
		if (!strp || !*strp || strcmp(*strp, REDIS_MODULE_VERSION))
			die("Incorrect redis module version: %s", *strp);
		redis_mod_verify(dlh);
		mc.redis = redis_new_mod(redis_ip, redis_port, redis_db);
		if (!mc.redis)
			die("Cannot start up without Redis database");
	}

	ctx->m->conf = mc;
	callmaster_config_init(ctx->m);

	if (!foreground)
		daemonize();
	wpidfile();

	if (redis_restore(ctx->m, mc.redis))
		die("Refusing to continue without working Redis database");
}

static void timer_loop(void *d) {
	struct poller *p = d;

	while (!global_shutdown)
		poller_timers_wait_run(p, 100);
}

static void graphite_loop(void *d) {
	struct callmaster *cm = d;

	if (!graphite_interval) {
		ilog(LOG_WARNING,"Graphite send interval was not set. Setting it to 1 second.");
		graphite_interval=1;
	}

	connect_to_graphite_server(graphite_ip,graphite_port);

	while (!global_shutdown)
		graphite_loop_run(cm,graphite_interval); // time in seconds
}

static void poller_loop(void *d) {
	struct poller *p = d;

	while (!global_shutdown)
		poller_poll(p, 100);
}

int main(int argc, char **argv) {
	struct main_context ctx;
	int idx=0;

	options(&argc, &argv);
	init_everything();
	create_everything(&ctx);

	ilog(LOG_INFO, "Startup complete, version %s", RTPENGINE_VERSION);

	thread_create_detach(sighandler, NULL);
	thread_create_detach(timer_loop, ctx.p);
<<<<<<< HEAD
=======

>>>>>>> 6d33ef76
	if (graphite_ip)
		thread_create_detach(graphite_loop, ctx.m);

	if (num_threads < 1) {
#ifdef _SC_NPROCESSORS_ONLN
		num_threads = sysconf( _SC_NPROCESSORS_ONLN );
#endif
		if (num_threads < 1)
			num_threads = 4;
	}

	for (;idx<num_threads;++idx) {
		thread_create_detach(poller_loop, ctx.p);
	}

	while (!global_shutdown) {
		usleep(100000);
		threads_join_all(0);
	}

	threads_join_all(1);

	ilog(LOG_INFO, "Version %s shutting down", RTPENGINE_VERSION);

	return 0;
}<|MERGE_RESOLUTION|>--- conflicted
+++ resolved
@@ -662,10 +662,7 @@
 
 	thread_create_detach(sighandler, NULL);
 	thread_create_detach(timer_loop, ctx.p);
-<<<<<<< HEAD
-=======
-
->>>>>>> 6d33ef76
+
 	if (graphite_ip)
 		thread_create_detach(graphite_loop, ctx.m);
 
