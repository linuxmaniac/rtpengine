--- conflicted
+++ resolved
@@ -16,11 +16,7 @@
 
 
 void jitter_buffer_init(void) {
-<<<<<<< HEAD
 	ilog(LOG_INFO, "jitter_buffer_init");
-=======
-	ilog(LOG_ERROR, "jitter_buffer_init");
->>>>>>> c0b28c3d
 	timerthread_init(&jitter_buffer_thread, timerthread_queue_run);
 }
 
@@ -261,7 +257,6 @@
 }
 
 static void set_jitter_values(struct media_packet *mp) {
-	int ret=0;
 	struct jitter_buffer *jb = mp->stream->jb;
         if(!jb || !mp->rtp)
                 return;
